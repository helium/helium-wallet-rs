use crate::{
    anchor_lang::{InstructionData, ToAccountMetas},
    bs58, bubblegum,
    client::{DasClient, DasSearchAssetsParams, SolanaRpcClient},
    dao::Dao,
    entity_key::{self, AsEntityKey},
    error::{DecodeError, Error},
    helium_entity_manager,
    keypair::{serde_opt_pubkey, serde_pubkey, Keypair, Pubkey},
    kta, message,
    priority_fee::{compute_budget_instruction, compute_price_instruction_for_accounts},
<<<<<<< HEAD
    programs::{
        SPL_ACCOUNT_COMPRESSION_PROGRAM_ID, SPL_NOOP_PROGRAM_ID, TOKEN_METADATA_PROGRAM_ID,
    },
    solana_sdk::{
        instruction::{AccountMeta, Instruction},
        transaction::VersionedTransaction,
    },
=======
    programs::{SPL_NOOP_PROGRAM_ID, TOKEN_METADATA_PROGRAM_ID},
    solana_sdk::instruction::{AccountMeta, Instruction},
    spl_account_compression,
    transaction::{mk_transaction, VersionedTransaction},
>>>>>>> db1e71fd
    TransactionOpts,
};
use futures::{stream, StreamExt, TryStreamExt};
use itertools::Itertools;
use serde::{Deserialize, Serialize};
use solana_sdk::{signature::NullSigner, signer::Signer};
use std::{collections::HashMap, result::Result as StdResult, str::FromStr};

pub fn bubblegum_signer_key() -> Pubkey {
    Pubkey::find_program_address(&[b"collection_cpi"], &mpl_bubblegum::ID).0
}

pub fn collection_metadata_key(collection_key: &Pubkey) -> Pubkey {
    Pubkey::find_program_address(
        &[
            b"metadata",
            TOKEN_METADATA_PROGRAM_ID.as_ref(),
            collection_key.as_ref(),
        ],
        &TOKEN_METADATA_PROGRAM_ID,
    )
    .0
}

pub fn collection_master_edition_key(collection_key: &Pubkey) -> Pubkey {
    Pubkey::find_program_address(
        &[
            b"metadata",
            TOKEN_METADATA_PROGRAM_ID.as_ref(),
            collection_key.as_ref(),
            b"edition",
        ],
        &TOKEN_METADATA_PROGRAM_ID,
    )
    .0
}

pub fn merkle_tree_authority_key(merkle_tree: &Pubkey) -> Pubkey {
    Pubkey::find_program_address(&[merkle_tree.as_ref()], &mpl_bubblegum::ID).0
}

pub fn shared_merkle_key(proof_size: u8) -> Pubkey {
    Pubkey::find_program_address(
        &[b"shared_merkle", &[proof_size]],
        &helium_entity_manager::ID,
    )
    .0
}

pub async fn for_entity_key<E, C: AsRef<DasClient>>(
    client: &C,
    entity_key: &E,
) -> Result<Asset, Error>
where
    E: AsEntityKey,
{
    let kta = kta::for_entity_key(entity_key).await?;
    for_kta(client, &kta).await
}

pub async fn for_entity_keys<E, C: AsRef<DasClient>>(
    client: &C,
    entity_keys: &[E],
) -> Result<Vec<Asset>, Error>
where
    E: AsEntityKey,
{
    let ktas = kta::for_entity_keys(entity_keys).await?;
    for_ktas(client, ktas.as_slice()).await
}

pub async fn for_kta<C: AsRef<DasClient>>(
    client: &C,
    kta: &helium_entity_manager::accounts::KeyToAssetV0,
) -> Result<Asset, Error> {
    get(client, &kta.asset).await
}

pub async fn for_ktas<C: AsRef<DasClient>>(
    client: &C,
    ktas: &[helium_entity_manager::accounts::KeyToAssetV0],
) -> Result<Vec<Asset>, Error> {
    let pubkeys = ktas.iter().map(|kta| kta.asset).collect_vec();
    get_many(client, &pubkeys).await
}

pub async fn for_kta_with_proof<C: AsRef<DasClient>>(
    client: &C,
    kta: &helium_entity_manager::accounts::KeyToAssetV0,
) -> Result<(Asset, AssetProof), Error> {
    get_with_proof(client, &kta.asset).await
}

pub async fn get<C: AsRef<DasClient>>(client: &C, pubkey: &Pubkey) -> Result<Asset, Error> {
    let asset_response: Asset = client.as_ref().get_asset(pubkey).await?;
    Ok(asset_response)
}

pub async fn get_many<C: AsRef<DasClient>>(
    client: &C,
    pubkeys: &[Pubkey],
) -> Result<Vec<Asset>, Error> {
    let assets = stream::iter(pubkeys.to_vec())
        .chunks(1000)
        .map(|key_chunk| async move { client.as_ref().get_asset_batch(key_chunk.as_slice()).await })
        .buffered(5)
        .try_collect::<Vec<Vec<Asset>>>()
        .await?
        .into_iter()
        .flatten()
        .collect_vec();
    Ok(assets)
}

pub async fn get_with_proof<C: AsRef<DasClient>>(
    client: &C,
    pubkey: &Pubkey,
) -> Result<(Asset, AssetProof), Error> {
    let (asset, asset_proof) = futures::try_join!(get(client, pubkey), proof::get(client, pubkey))?;
    Ok((asset, asset_proof))
}

<<<<<<< HEAD
=======
pub fn collection_metadata_key(collection_key: &Pubkey) -> Pubkey {
    let (collection_metadata, _bump) = Pubkey::find_program_address(
        &[
            b"metadata",
            TOKEN_METADATA_PROGRAM_ID.as_ref(),
            collection_key.as_ref(),
        ],
        &TOKEN_METADATA_PROGRAM_ID,
    );
    collection_metadata
}

pub fn collection_master_edition_key(collection_key: &Pubkey) -> Pubkey {
    let (collection_master_edition, _cme_bump) = Pubkey::find_program_address(
        &[
            b"metadata",
            TOKEN_METADATA_PROGRAM_ID.as_ref(),
            collection_key.as_ref(),
            b"edition",
        ],
        &TOKEN_METADATA_PROGRAM_ID,
    );
    collection_master_edition
}

pub fn merkle_tree_authority(merkle_tree: &Pubkey) -> Pubkey {
    let (tree_authority, _ta_bump) =
        Pubkey::find_program_address(&[merkle_tree.as_ref()], &bubblegum::ID);
    tree_authority
}

pub fn bubblegum_signer() -> Pubkey {
    let (bubblegum_signer, _bump) =
        Pubkey::find_program_address(&[b"collection_cpi"], &bubblegum::ID);
    bubblegum_signer
}

>>>>>>> db1e71fd
pub mod canopy {
    use super::*;

    async fn get_heights() -> Result<HashMap<Pubkey, usize>, Error> {
        const KNOWN_CANOPY_HEIGHT_URL: &str = "https://entities.nft.helium.io/v2/merkles";
        let client = reqwest::Client::new();
        let map: HashMap<String, usize> = client
            .get(KNOWN_CANOPY_HEIGHT_URL)
            .send()
            .await?
            .error_for_status()?
            .json()
            .await?;

        map.into_iter()
            .map(|(str, value)| {
                Pubkey::from_str(str.as_str())
                    .map_err(|err| DecodeError::from(err).into())
                    .map(|key| (key, value))
            })
            .try_collect()
    }

    pub async fn height_for_tree<C: AsRef<SolanaRpcClient>>(
        _client: &C,
        tree: &Pubkey,
    ) -> Result<usize, Error> {
        get_heights()
            .await?
            .get(tree)
            .copied()
            .ok_or_else(Error::account_not_found)
    }
}

pub mod proof {
    use super::*;

    pub async fn get<C: AsRef<DasClient>>(
        client: &C,
        pubkey: &Pubkey,
    ) -> Result<AssetProof, Error> {
        let asset_proof_response: AssetProof = client.as_ref().get_asset_proof(pubkey).await?;
        Ok(asset_proof_response)
    }

    pub async fn get_many<C: AsRef<DasClient>>(
        client: &C,
        pubkeys: &[Pubkey],
    ) -> Result<Vec<AssetProof>, Error> {
        let proofs = stream::iter(pubkeys.to_vec())
            .chunks(1000)
            .map(|key_chunk| async move {
                client
                    .as_ref()
                    .get_asset_proof_batch(key_chunk.as_slice())
                    .await
            })
            .buffered(5)
            .try_collect::<Vec<Vec<AssetProof>>>()
            .await?
            .into_iter()
            .flatten()
            .collect_vec();
        Ok(proofs)
    }
}

pub async fn search<C: AsRef<DasClient>>(
    client: &C,
    params: DasSearchAssetsParams,
) -> Result<AssetPage, Error> {
    Ok(client.as_ref().search_assets(params).await?)
}

pub async fn for_owner<C: AsRef<DasClient>>(
    client: &C,
    creator: &Pubkey,
    owner: &Pubkey,
) -> Result<Vec<Asset>, Error> {
    let mut params = DasSearchAssetsParams::for_owner(*owner, *creator);
    // Set to maximum documented limit
    params.limit = 1000;
    let mut results = vec![];
    loop {
        let page = client
            .as_ref()
            .search_assets(params.clone())
            .await
            .map_err(Error::from)?;
        let fetch_count = page.items.len();
        results.extend(page.items);
        if fetch_count < params.limit as usize {
            break;
        }
        params.page += 1;
    }

    Ok(results)
}

pub fn transfer_instruction(
    recipient: &Pubkey,
    asset: &Asset,
    asset_proof: &AssetProof,
    remaining_accounts: &[AccountMeta],
) -> Result<Instruction, Error> {
    use bubblegum::client::{
        accounts::Transfer as TransferAccounts, args::Transfer as TransferArgs,
    };
    let leaf_delegate = asset.ownership.delegate.unwrap_or(asset.ownership.owner);
    let mut accounts = TransferAccounts {
        leaf_owner: asset.ownership.owner,
        leaf_delegate,
        new_leaf_owner: *recipient,
        tree_authority: merkle_tree_authority(&asset_proof.tree_id),
        merkle_tree: asset_proof.tree_id,
        log_wrapper: SPL_NOOP_PROGRAM_ID,
        compression_program: spl_account_compression::ID,
        system_program: solana_sdk::system_program::id(),
    }
    .to_account_metas(None);
    accounts.extend_from_slice(remaining_accounts);

    let data = TransferArgs {
        creator_hash: asset.compression.creator_hash,
        root: asset_proof.root.to_bytes(),
        data_hash: asset.compression.data_hash,
        index: asset.compression.leaf_id()?,
        nonce: asset.compression.leaf_id,
    }
    .data();

    let ix = Instruction {
        program_id: bubblegum::ID,
        accounts,
        data,
    };
    Ok(ix)
}

/// Get an unsigned transaction for an asset transfer
///
/// The asset is transferred from the owner to the given recipient
/// Note that the owner is currently expected to sign this transaction and pay for
/// transaction fees.
pub async fn transfer_transaction<C: AsRef<SolanaRpcClient> + AsRef<DasClient>>(
    client: &C,
    pubkey: &Pubkey,
    recipient: &Pubkey,
    opts: &TransactionOpts,
) -> Result<(VersionedTransaction, u64), Error> {
    let (asset, asset_proof) = get_with_proof(client, pubkey).await?;
    let remaining_accounts = asset_proof
        .proof_for_tree(client, &asset_proof.tree_id)
        .await?;
    let ix = transfer_instruction(recipient, &asset, &asset_proof, &remaining_accounts)?;

    let ixs = &[
        compute_budget_instruction(200_000),
        compute_price_instruction_for_accounts(client, &ix.accounts, opts.fee_range()).await?,
        ix,
    ];

    let (msg, block_height) =
        message::mk_message(client, ixs, &opts.lut_addresses, &asset.ownership.owner).await?;
    let txn = mk_transaction(msg, &[&NullSigner::new(&asset.ownership.owner)])?;
    Ok((txn, block_height))
}

pub async fn transfer<C: AsRef<SolanaRpcClient> + AsRef<DasClient>>(
    client: &C,
    pubkey: &Pubkey,
    recipient: &Pubkey,
    keypair: &Keypair,
    opts: &TransactionOpts,
) -> Result<(VersionedTransaction, u64), Error> {
    let (mut txn, block_height) = transfer_transaction(client, pubkey, recipient, opts).await?;
    let message_data = txn.message.serialize();
    let signature = keypair.try_sign_message(&message_data)?;
    txn.signatures[0] = signature;
    Ok((txn, block_height))
}

/// Get an unsigned burn transaction for an asset
pub async fn burn_message<C: AsRef<SolanaRpcClient> + AsRef<DasClient>>(
    client: &C,
    pubkey: &Pubkey,
    opts: &TransactionOpts,
) -> Result<(message::VersionedMessage, u64), Error> {
    use bubblegum::client::{accounts::Burn as BurnAccounts, args::Burn as BurnArgs};
    let (asset, asset_proof) = get_with_proof(client, pubkey).await?;

    let leaf_delegate = asset.ownership.delegate.unwrap_or(asset.ownership.owner);
    let remaining_accounts = asset_proof
        .proof_for_tree(client, &asset_proof.tree_id)
        .await?;

    let burn = BurnAccounts {
        leaf_owner: asset.ownership.owner,
        leaf_delegate,
        merkle_tree: asset_proof.tree_id,
        tree_authority: merkle_tree_authority(&asset_proof.tree_id),
        log_wrapper: SPL_NOOP_PROGRAM_ID,
        compression_program: spl_account_compression::ID,
        system_program: solana_sdk::system_program::id(),
    };

    let args = BurnArgs {
        creator_hash: asset.compression.creator_hash,
        root: asset_proof.root.to_bytes(),
        data_hash: asset.compression.data_hash,
        index: asset.compression.leaf_id()?,
        nonce: asset.compression.leaf_id,
    };

    let ix = Instruction {
        program_id: bubblegum::ID,
        accounts: burn.to_account_metas(None),
        data: args.data(),
    };

    // burn.instruction_with_remaining_accounts(args, &remaining_accounts);

    let mut priority_fee_accounts = ix.accounts.clone();
    priority_fee_accounts.extend_from_slice(&remaining_accounts);

    let ixs = &[
        compute_budget_instruction(100_000),
        compute_price_instruction_for_accounts(client, &priority_fee_accounts, opts.fee_range())
            .await?,
        ix,
    ];

    message::mk_message(client, ixs, &opts.lut_addresses, &asset.ownership.owner).await
}

pub async fn burn<C: AsRef<SolanaRpcClient> + AsRef<DasClient>>(
    client: &C,
    pubkey: &Pubkey,
    keypair: &Keypair,
    opts: &TransactionOpts,
) -> Result<(VersionedTransaction, u64), Error> {
    let (msg, block_height) = burn_message(client, pubkey, opts).await?;
    let txn = mk_transaction(msg, &[keypair])?;
    Ok((txn, block_height))
}

#[derive(Deserialize, Serialize, Clone)]
pub struct AssetPage {
    pub total: u32,
    pub limit: u32,
    pub page: u32,
    pub items: Vec<Asset>,
}

#[derive(Debug, Serialize, Deserialize, Clone)]
pub struct Asset {
    #[serde(with = "serde_pubkey")]
    pub id: Pubkey,
    pub compression: AssetCompression,
    pub creators: Vec<AssetCreator>,
    pub ownership: AssetOwnership,
    pub content: AssetContent,
    pub grouping: Vec<AssetGroup>,
    #[serde(skip_serializing_if = "std::ops::Not::not", default)]
    pub burnt: bool,
}

#[derive(Debug, Deserialize, Serialize, Clone)]
pub struct AssetCreator {
    #[serde(with = "serde_pubkey")]
    pub address: Pubkey,
    pub share: u8,
    pub verified: bool,
}

pub type Hash = [u8; 32];

#[derive(Debug, Deserialize, Serialize, Clone)]
pub struct AssetCompression {
    #[serde(with = "serde_hash")]
    pub data_hash: Hash,
    #[serde(with = "serde_hash")]
    pub creator_hash: Hash,
    pub leaf_id: u64,
    #[serde(with = "serde_pubkey")]
    pub tree: Pubkey,
}

impl AssetCompression {
    pub fn leaf_id(&self) -> StdResult<u32, DecodeError> {
        self.leaf_id.try_into().map_err(DecodeError::from)
    }
}

#[derive(Debug, Deserialize, Serialize, Clone)]
pub struct AssetGroup {
    pub group_key: String,
    #[serde(with = "serde_pubkey")]
    pub group_value: Pubkey,
}

#[derive(Debug, Deserialize, Serialize, Clone)]
pub struct AssetOwnership {
    #[serde(with = "serde_pubkey")]
    pub owner: Pubkey,
    #[serde(with = "serde_opt_pubkey")]
    pub delegate: Option<Pubkey>,
}

#[derive(Debug, Deserialize, Clone)]
pub struct AssetProof {
    pub proof: Vec<String>,
    #[serde(with = "serde_pubkey")]
    pub root: Pubkey,
    #[serde(with = "serde_pubkey")]
    pub tree_id: Pubkey,
}

impl Asset {
    pub fn kta_key(&self) -> Result<Pubkey, Error> {
        if let Some(creator) = self.creators.get(1) {
            return Ok(creator.address);
        }
        let Some((_, entity_key_str)) = self.content.json_uri.path().rsplit_once('/') else {
            return Err(DecodeError::other(format!(
                "missing entity key in \"{}\"",
                self.content.json_uri
            ))
            .into());
        };
        let key_serialization =
            if ["IOT OPS", "CARRIER"].contains(&self.content.metadata.symbol.as_str()) {
                helium_entity_manager::types::KeySerialization::UTF8
            } else {
                helium_entity_manager::types::KeySerialization::B58
            };
        let entity_key = entity_key::from_str(entity_key_str, key_serialization)?;
        let kta_key = Dao::Hnt.entity_key_to_kta_key(&entity_key);
        Ok(kta_key)
    }

    pub async fn get_kta(&self) -> Result<helium_entity_manager::accounts::KeyToAssetV0, Error> {
        kta::get(&self.kta_key()?).await
    }

    pub fn is_symbol(&self, symbol: &str) -> bool {
        self.content.metadata.symbol == symbol
    }
}

impl AssetProof {
    pub fn proof(
        &self,
        len: Option<usize>,
    ) -> Result<Vec<solana_program::instruction::AccountMeta>, Error> {
        self.proof
            .iter()
            .take(len.unwrap_or(self.proof.len()))
            .map(|s| {
                Pubkey::from_str(s)
                    .map_err(DecodeError::from)
                    .map(|pubkey| solana_program::instruction::AccountMeta {
                        pubkey,
                        is_signer: false,
                        is_writable: false,
                    })
                    .map_err(Error::from)
            })
            .collect()
    }

    pub async fn proof_for_tree<C: AsRef<SolanaRpcClient>>(
        &self,
        client: &C,
        tree: &Pubkey,
    ) -> Result<Vec<AccountMeta>, Error> {
        let height = canopy::height_for_tree(client, tree).await?;
        self.proof(Some(height))
    }
}

#[derive(Debug, Deserialize, Serialize, Clone)]
pub struct AssetContent {
    pub metadata: AssetMetadata,
    pub json_uri: url::Url,
}

#[derive(Debug, Deserialize, Serialize, Clone)]
pub struct AssetMetadata {
    #[serde(default)]
    pub attributes: Vec<AssetMetadataAttribute>,
    pub name: String,
    pub symbol: String,
}

impl AssetMetadata {
    pub fn get_attribute(&self, trait_type: &str) -> Option<&serde_json::Value> {
        self.attributes
            .iter()
            .filter(|entry| entry.trait_type == trait_type)
            .collect::<Vec<&AssetMetadataAttribute>>()
            .first()
            .map(|entry| &entry.value)
    }
}

#[derive(Debug, Deserialize, Serialize, Clone)]
pub struct AssetMetadataAttribute {
    #[serde(default)]
    pub value: serde_json::Value,
    pub trait_type: String,
}

pub mod serde_hash {
    use super::*;
    use serde::de;

    pub fn serialize<S>(value: &Hash, serializer: S) -> std::result::Result<S::Ok, S::Error>
    where
        S: serde::Serializer,
    {
        serializer.serialize_str(&bs58::encode(value).into_string())
    }

    pub fn deserialize<'de, D>(deser: D) -> std::result::Result<Hash, D::Error>
    where
        D: serde::Deserializer<'de>,
    {
        let str = String::deserialize(deser)?;
        bs58::decode(&str)
            .into_vec()
            .map_err(|_| de::Error::custom("invalid hash"))?
            .as_slice()
            .try_into()
            .map_err(|_| de::Error::custom("invalid hash"))
    }
}<|MERGE_RESOLUTION|>--- conflicted
+++ resolved
@@ -9,20 +9,10 @@
     keypair::{serde_opt_pubkey, serde_pubkey, Keypair, Pubkey},
     kta, message,
     priority_fee::{compute_budget_instruction, compute_price_instruction_for_accounts},
-<<<<<<< HEAD
-    programs::{
-        SPL_ACCOUNT_COMPRESSION_PROGRAM_ID, SPL_NOOP_PROGRAM_ID, TOKEN_METADATA_PROGRAM_ID,
-    },
-    solana_sdk::{
-        instruction::{AccountMeta, Instruction},
-        transaction::VersionedTransaction,
-    },
-=======
     programs::{SPL_NOOP_PROGRAM_ID, TOKEN_METADATA_PROGRAM_ID},
     solana_sdk::instruction::{AccountMeta, Instruction},
     spl_account_compression,
     transaction::{mk_transaction, VersionedTransaction},
->>>>>>> db1e71fd
     TransactionOpts,
 };
 use futures::{stream, StreamExt, TryStreamExt};
@@ -145,8 +135,6 @@
     Ok((asset, asset_proof))
 }
 
-<<<<<<< HEAD
-=======
 pub fn collection_metadata_key(collection_key: &Pubkey) -> Pubkey {
     let (collection_metadata, _bump) = Pubkey::find_program_address(
         &[
@@ -184,7 +172,6 @@
     bubblegum_signer
 }
 
->>>>>>> db1e71fd
 pub mod canopy {
     use super::*;
 
