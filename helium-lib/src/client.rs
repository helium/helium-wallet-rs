use futures::{stream, StreamExt, TryStreamExt};
use itertools::Itertools;
use jsonrpc_client::{JsonRpcError, SendRequest};
use solana_sdk::signer::EncodableKey;
use std::{marker::Send, path::PathBuf, sync::Arc};
use tracing::instrument;

use crate::{
    anchor_lang::AccountDeserialize,
    asset,
    error::{DecodeError, Error},
    is_zero,
    keypair::{self, Pubkey},
    solana_client::{
        self,
        nonblocking::tpu_client::TpuClient,
        send_and_confirm_transactions_in_parallel::{
            send_and_confirm_transactions_in_parallel, SendAndConfirmConfig,
        },
        tpu_client::TpuClientConfig,
    },
    solana_sdk::{
        commitment_config::CommitmentConfig, instruction::Instruction, message::Message,
        signature::Keypair, signer::Signer,
    },
    solana_transaction_utils::{
        pack::pack_instructions_into_transactions, priority_fee::auto_compute_limit_and_price,
    },
};

pub use solana_client::nonblocking::rpc_client::RpcClient as SolanaRpcClient;

pub static ONBOARDING_URL_MAINNET: &str = "https://onboarding.dewi.org/api/v3";
pub static ONBOARDING_URL_DEVNET: &str = "https://onboarding.web.test-helium.com/api/v3";

pub static VERIFIER_URL_MAINNET: &str = "https://ecc-verifier.web.helium.io";
pub static VERIFIER_URL_DEVNET: &str = "https://ecc-verifier.web.test-helium.com";

pub static SOLANA_URL_MAINNET: &str = "https://solana-rpc.web.helium.io:443?session-key=Pluto";
pub static SOLANA_URL_DEVNET: &str = "https://solana-rpc.web.test-helium.com?session-key=Pluto";
pub static SOLANA_URL_MAINNET_ENV: &str = "SOLANA_MAINNET_URL";
pub static SOLANA_URL_DEVNET_ENV: &str = "SOLANA_DEVNET_URL";

static USER_AGENT: &str = concat!(env!("CARGO_PKG_NAME"), "/", env!("CARGO_PKG_VERSION"),);

#[derive(Clone)]
pub struct SolanaClient {
    pub inner: Arc<SolanaRpcClient>,
    pub base_url: String,
    pub wallet: Option<Arc<Keypair>>,
}

impl Default for SolanaClient {
    fn default() -> Self {
        Self::new(SOLANA_URL_MAINNET, None).unwrap()
    }
}

impl SolanaClient {
    pub fn new(url: &str, wallet_path: Option<PathBuf>) -> Result<Self, Error> {
        let client = Arc::new(
            solana_client::nonblocking::rpc_client::RpcClient::new_with_commitment(
                url.to_string(),
                CommitmentConfig::finalized(),
            ),
        );

        let wallet = if let Some(path) = wallet_path {
            Some(Arc::new(
                Keypair::read_from_file(&path).map_err(Error::from)?,
            ))
        } else {
            None
        };

        Ok(Self {
            inner: client,
            base_url: url.to_string(),
            wallet,
        })
    }

    pub fn solana_rpc_client(&self) -> Arc<SolanaRpcClient> {
        self.inner.clone()
    }

    pub fn ws_url(&self) -> String {
        self.base_url
            .replace("https", "wss")
            .replace("http", "ws")
            .replace("127.0.0.1:8899", "127.0.0.1:8900")
    }

    pub fn wallet(&self) -> Result<Pubkey, Error> {
        self.wallet
            .as_ref()
            .map(|wallet| wallet.pubkey())
            .ok_or_else(|| Error::Other("Wallet not configured".to_string()))
    }

    pub async fn send_instructions(
        &self,
        ixs: Vec<Instruction>,
        extra_signers: &[Keypair],
        sequentially: bool,
    ) -> Result<(), Error> {
        let wallet = self
            .wallet
            .as_ref()
            .ok_or_else(|| Error::Other("Wallet not configured".to_string()))?;

        let (blockhash, _) = self
            .inner
            .as_ref()
            .get_latest_blockhash_with_commitment(CommitmentConfig::finalized())
            .await
            .expect("Failed to get latest blockhash");

        let txs = pack_instructions_into_transactions(vec![ixs], &wallet);
        let mut with_auto_compute: Vec<Message> = Vec::new();
        let keys: Vec<&dyn Signer> = std::iter::once(&wallet as &dyn Signer)
            .chain(extra_signers.iter().map(|k| k as &dyn Signer))
            .collect();

        for (tx, _) in &txs {
            // This is just a tx with compute ixs. Skip it
            if tx.len() == 2 {
                continue;
            }

            let computed = auto_compute_limit_and_price(
                &self.solana_rpc_client(),
                tx.clone(),
                &keys,
                1.2,
                Some(&wallet.pubkey()),
                Some(blockhash),
            )
            .await
            .unwrap();

            with_auto_compute.push(Message::new(&computed, Some(&wallet.pubkey())));
        }

        if with_auto_compute.is_empty() {
            return Ok(());
        }

        let results;
        let tpu_client = TpuClient::new(
            "helium-lib",
            self.solana_rpc_client(),
            &self.ws_url(),
            TpuClientConfig::default(),
        )
        .await?;

        match sequentially {
            true => {
                results = tpu_client
                    .send_and_confirm_messages_with_spinner(&with_auto_compute, &keys)
                    .await?;
            }
            false => {
                results = send_and_confirm_transactions_in_parallel(
                    self.solana_rpc_client(),
                    Some(tpu_client),
                    &with_auto_compute,
                    &keys,
                    SendAndConfirmConfig {
                        with_spinner: true,
                        resign_txs_count: Some(5),
                    },
                )
                .await?;
            }
        }

        if let Some(err) = results.into_iter().flatten().next() {
            return Err(Error::from(err));
        }

        Ok(())
    }
}

#[derive(Clone)]
pub struct Client {
    pub solana_client: Arc<SolanaClient>,
    pub das_client: Arc<DasClient>,
}

impl TryFrom<&str> for Client {
    type Error = Error;
    fn try_from(value: &str) -> Result<Self, Self::Error> {
        let url = match value {
            "m" | "mainnet-beta" => SOLANA_URL_MAINNET,
            "d" | "devnet" => SOLANA_URL_DEVNET,
            url => url,
        };

        Ok(Self {
            solana_client: Arc::new(SolanaClient::new(url, None)?),
            das_client: Arc::new(DasClient::with_base_url(url)?),
        })
    }
}

impl AsRef<SolanaRpcClient> for SolanaClient {
    fn as_ref(&self) -> &SolanaRpcClient {
        &self.inner
    }
}

impl AsRef<SolanaRpcClient> for Client {
    fn as_ref(&self) -> &SolanaRpcClient {
        &self.solana_client.inner
    }
}

impl AsRef<DasClient> for Client {
    fn as_ref(&self) -> &DasClient {
        &self.das_client
    }
}

#[async_trait::async_trait]
pub trait GetAnchorAccount {
    async fn anchor_account<T: AccountDeserialize>(
        &self,
        pubkey: &Pubkey,
    ) -> Result<Option<T>, Error>;
    async fn anchor_accounts<T: AccountDeserialize + Send>(
        &self,
        pubkeys: &[Pubkey],
    ) -> Result<Vec<Option<T>>, Error>;
}

#[async_trait::async_trait]
impl GetAnchorAccount for SolanaRpcClient {
    async fn anchor_account<T: AccountDeserialize>(
        &self,
        pubkey: &Pubkey,
    ) -> Result<Option<T>, Error> {
        let account = self.get_account(pubkey).await?;
        let decoded = T::try_deserialize(&mut account.data.as_ref())?;
        Ok(Some(decoded))
    }

    async fn anchor_accounts<T: AccountDeserialize + Send>(
        &self,
        pubkeys: &[Pubkey],
    ) -> Result<Vec<Option<T>>, Error> {
        async fn get_accounts<A: AccountDeserialize + Send>(
            client: &solana_client::nonblocking::rpc_client::RpcClient,
            pubkeys: &[Pubkey],
        ) -> Result<Vec<Option<A>>, Error> {
            let accounts = client.get_multiple_accounts(pubkeys).await?;
            accounts
                .into_iter()
                .map(|maybe_account| {
                    maybe_account
                        .map(|account| A::try_deserialize(&mut account.data.as_ref()))
                        .transpose()
                        .map_err(Error::from)
                })
                .try_collect()
        }

        let accounts = stream::iter(pubkeys.to_vec())
            .chunks(100)
            .map(|key_chunk| async move { get_accounts::<T>(self, &key_chunk).await })
            .buffered(5)
            .try_collect::<Vec<Vec<Option<T>>>>()
            .await?
            .into_iter()
            .flatten()
            .collect_vec();
        Ok(accounts)
    }
}

#[async_trait::async_trait]
impl GetAnchorAccount for Client {
    async fn anchor_account<T: AccountDeserialize>(
        &self,
        pubkey: &keypair::Pubkey,
    ) -> Result<Option<T>, Error> {
        self.solana_client.inner.anchor_account(pubkey).await
    }
    async fn anchor_accounts<T: AccountDeserialize + Send>(
        &self,
        pubkeys: &[Pubkey],
    ) -> Result<Vec<Option<T>>, Error> {
<<<<<<< HEAD
        self.solana_client.inner.anchor_accounts(pubkeys).await
=======
        self.solana_client.anchor_accounts(pubkeys).await
    }
}

impl TryFrom<&str> for Client {
    type Error = Error;
    fn try_from(value: &str) -> Result<Self, Self::Error> {
        fn env_or(key: &str, default: &str) -> String {
            std::env::var(key).unwrap_or_else(|_| default.to_string())
        }
        let url = match value {
            "m" | "mainnet-beta" => &env_or(SOLANA_URL_MAINNET_ENV, SOLANA_URL_MAINNET),
            "d" | "devnet" => &env_or(SOLANA_URL_DEVNET_ENV, SOLANA_URL_DEVNET),
            url => url,
        };
        let das_client = Arc::new(DasClient::with_base_url(url)?);
        let solana_client = Arc::new(SolanaRpcClient::new(url.to_string()));
        Ok(Self {
            solana_client,
            das_client,
        })
    }
}

impl AsRef<SolanaRpcClient> for Client {
    fn as_ref(&self) -> &SolanaRpcClient {
        &self.solana_client
    }
}

impl AsRef<DasClient> for Client {
    fn as_ref(&self) -> &DasClient {
        &self.das_client
    }
}

#[derive(
    serde::Serialize, Default, Debug, Clone, std::hash::Hash, PartialEq, Eq, PartialOrd, Ord,
)]
#[serde(rename_all = "camelCase")]
pub struct DasSearchAssetsParams {
    #[serde(skip_serializing_if = "std::ops::Not::not")]
    pub creator_verified: bool,
    #[serde(
        with = "keypair::serde_opt_pubkey",
        skip_serializing_if = "Option::is_none"
    )]
    pub creator_address: Option<Pubkey>,
    #[serde(
        with = "keypair::serde_opt_pubkey",
        skip_serializing_if = "Option::is_none"
    )]
    pub owner_address: Option<Pubkey>,
    #[serde(skip_serializing_if = "is_zero")]
    pub page: u32,
    #[serde(skip_serializing_if = "is_zero")]
    pub limit: u32,
}

impl DasSearchAssetsParams {
    pub fn for_owner(owner_address: Pubkey, creator_address: Pubkey) -> Self {
        Self {
            owner_address: Some(owner_address),
            creator_address: Some(creator_address),
            creator_verified: true,
            page: 1,
            ..Default::default()
        }
>>>>>>> 7fb4224e
    }
}

#[derive(Debug, thiserror::Error)]
pub enum DasClientError {
    #[error("jsonrpc: {0}")]
    Rpc(#[from] jsonrpc_client::Error<reqwest::Error>),
    #[error("json error {0}")]
    Json(#[from] serde_json::Error),
}

impl From<reqwest::Error> for DasClientError {
    fn from(value: reqwest::Error) -> Self {
        jsonrpc_client::Error::from(value).into()
    }
}

impl From<JsonRpcError> for DasClientError {
    fn from(value: JsonRpcError) -> Self {
        Self::from(jsonrpc_client::Error::JsonRpc(value))
    }
}

impl DasClientError {
    pub fn is_account_not_found(&self) -> bool {
        match self {
            Self::Rpc(jsonrpc_client::Error::JsonRpc(jsonrpc_client::JsonRpcError {
                message,
                ..
            })) => message.starts_with("Database Error: RecordNotFound"),
            _other => false,
        }
    }
}

#[jsonrpc_client::api]
pub trait DAS {}

#[jsonrpc_client::implement(DAS)]
#[derive(Debug, Clone)]
pub struct DasClient {
    inner: reqwest::Client,
    base_url: reqwest::Url,
}

impl Default for DasClient {
    fn default() -> Self {
        Self::with_base_url(SOLANA_URL_MAINNET).unwrap()
    }
}

impl DasClient {
    pub fn with_base_url(url: &str) -> Result<Self, Error> {
        let client = reqwest::Client::new();
        let base_url = url.parse().map_err(DecodeError::from)?;
        Ok(Self {
            inner: client,
            base_url,
        })
    }

    #[instrument(skip(self), level = "trace")]
    pub async fn get_asset(&self, address: &Pubkey) -> Result<asset::Asset, DasClientError> {
        let body = jsonrpc_client::Request::new_v2("getAsset")
            .with_argument("id".to_string(), address.to_string())?
            .serialize()?;

        let response = Result::from(
            SendRequest::send_request::<asset::Asset>(self, self.base_url.clone(), body)
                .await?
                .payload,
        )?;
        Ok(response)
    }

    #[instrument(skip(self), level = "trace")]
    pub async fn get_asset_proof(
        &self,
        address: &Pubkey,
    ) -> Result<asset::AssetProof, DasClientError> {
        let body = jsonrpc_client::Request::new_v2("getAssetProof")
            .with_argument("id".to_string(), address.to_string())?
            .serialize()?;

        let response = Result::from(
            SendRequest::send_request::<asset::AssetProof>(self, self.base_url.clone(), body)
                .await?
                .payload,
        )?;
        Ok(response)
    }

    #[instrument(skip(self, params), level = "trace")]
    pub async fn search_assets(
        &self,
        params: DasSearchAssetsParams,
    ) -> Result<asset::AssetPage, DasClientError> {
        let params =
            serde_json::to_value(params).map(|value| value.as_object().unwrap().to_owned())?;
        let mut body = jsonrpc_client::Request::new_v2("searchAssets");
        body.params = jsonrpc_client::Params::ByName(params.to_owned());
        let response = Result::from(
            SendRequest::send_request::<asset::AssetPage>(
                self,
                self.base_url.clone(),
                body.serialize()?,
            )
            .await?
            .payload,
        )?;
        Ok(response)
    }
}

#[async_trait::async_trait]
impl jsonrpc_client::SendRequest for DasClient {
    type Error = reqwest::Error;
    async fn send_request<P>(
        &self,
        endpoint: jsonrpc_client::Url,
        body: String,
    ) -> Result<jsonrpc_client::Response<P>, Self::Error>
    where
        P: serde::de::DeserializeOwned,
    {
        self.inner
            .post(endpoint)
            .header(reqwest::header::CONTENT_TYPE, "application/json")
            .header(reqwest::header::USER_AGENT, USER_AGENT)
            .body(body)
            .send()
            .await?
            .json()
            .await
    }
}

#[derive(
    serde::Serialize, Default, Debug, Clone, std::hash::Hash, PartialEq, Eq, PartialOrd, Ord,
)]
#[serde(rename_all = "camelCase")]
pub struct DasSearchAssetsParams {
    #[serde(skip_serializing_if = "std::ops::Not::not")]
    pub creator_verified: bool,
    #[serde(
        with = "keypair::serde_opt_pubkey",
        skip_serializing_if = "Option::is_none"
    )]
    pub creator_address: Option<Pubkey>,
    #[serde(
        with = "keypair::serde_opt_pubkey",
        skip_serializing_if = "Option::is_none"
    )]
    pub owner_address: Option<Pubkey>,
    #[serde(skip_serializing_if = "is_zero")]
    pub page: u32,
    #[serde(skip_serializing_if = "is_zero")]
    pub limit: u32,
}

impl DasSearchAssetsParams {
    pub fn for_owner(owner_address: Pubkey, creator_address: Pubkey) -> Self {
        Self {
            owner_address: Some(owner_address),
            creator_address: Some(creator_address),
            creator_verified: true,
            page: 1,
            ..Default::default()
        }
    }
}

pub mod config {
    use super::*;
    use crate::{
        dao::SubDao,
        hotspot::{HotspotInfo, HotspotMode, MobileDeviceType},
    };
    use helium_proto::{
        services::{Channel, Endpoint, Uri},
        Message,
    };
    use std::{collections::HashMap, time::Duration};
    use stream::BoxStream;

    pub const CONNECT_TIMEOUT: Duration = Duration::from_secs(10);
    pub const RPC_TIMEOUT: Duration = Duration::from_secs(5);
    pub const RPC_TCP_KEEPALIVE: Duration = Duration::from_secs(100);

    trait MessageSign {
        /// Sign the given message
        fn sign<K: AsRef<helium_crypto::Keypair>>(&mut self, keypair: K) -> Result<(), Error>;
    }

    trait MessageVerify {
        fn verify(&self, address: &helium_crypto::PublicKey) -> Result<(), Error>;
    }

    macro_rules! impl_message_sign {
        ($type: ty) => {
            impl MessageSign for $type {
                fn sign<K>(&mut self, keypair: K) -> Result<(), Error>
                where
                    K: AsRef<helium_crypto::Keypair>,
                {
                    use helium_crypto::Sign as _;
                    self.signature = keypair.as_ref().sign(&self.encode_to_vec())?;
                    Ok(())
                }
            }
        };
    }

    macro_rules! impl_message_verify {
        ($type: ty) => {
            impl MessageVerify for $type {
                fn verify(&self, pub_key: &helium_crypto::PublicKey) -> Result<(), Error> {
                    use helium_crypto::Verify as _;
                    let mut _msg = self.clone();
                    _msg.signature = vec![];
                    let buf = _msg.encode_to_vec();
                    pub_key.verify(&buf, &self.signature).map_err(Error::from)
                }
            }
        };
    }

    fn channel_for_uri(uri: &str) -> Result<Channel, DecodeError> {
        let uri: Uri = uri
            .parse()
            .map_err(|_| DecodeError::other(format!("invalid config url: {uri}")))?;
        let channel = Endpoint::from(uri)
            .connect_timeout(CONNECT_TIMEOUT)
            .timeout(RPC_TIMEOUT)
            .tcp_keepalive(Some(RPC_TCP_KEEPALIVE))
            .connect_lazy();
        Ok(channel)
    }

    #[derive(Clone)]
    pub enum ClientType {
        Iot(iot::Client),
        Mobile(mobile::Client),
    }

    impl ClientType {
        pub fn for_subdao(
            subdao: SubDao,
            config: &str,
            address: helium_crypto::PublicKey,
            keypair: Arc<helium_crypto::Keypair>,
        ) -> Result<Self, Error> {
            let result = match subdao {
                SubDao::Iot => Self::Iot(iot::Client::new(config, address, keypair)?),
                SubDao::Mobile => Self::Mobile(mobile::Client::new(config, address, keypair)?),
            };
            Ok(result)
        }

        pub async fn info(
            &mut self,
            address: &helium_crypto::PublicKey,
        ) -> Result<Option<HotspotInfo>, Error> {
            match self {
                Self::Iot(client) => client.info(address).await,
                Self::Mobile(client) => client.info(address).await,
            }
        }

        pub async fn batch_info(
            &mut self,
            addresses: &[helium_crypto::PublicKey],
        ) -> Result<HashMap<helium_crypto::PublicKey, HotspotInfo>, Error> {
            match self {
                Self::Iot(client) => client.batch_info(addresses).await,
                Self::Mobile(client) => client.batch_info(addresses).await,
            }
        }

        pub async fn stream_info(
            &mut self,
        ) -> Result<BoxStream<Result<(helium_crypto::PublicKey, Option<HotspotInfo>), Error>>, Error>
        {
            match self {
                Self::Iot(client) => client.stream_info().await,
                Self::Mobile(client) => client.stream_info().await,
            }
        }
    }

    pub mod iot {
        use super::*;
        use helium_proto::services::iot_config::{
            GatewayClient, GatewayInfo, GatewayInfoReqV1, GatewayInfoResV1, GatewayInfoStreamReqV1,
            GatewayInfoStreamResV1,
        };

        impl_message_sign!(GatewayInfoReqV1);
        impl_message_sign!(GatewayInfoStreamReqV1);
        impl_message_verify!(GatewayInfoResV1);
        impl_message_verify!(GatewayInfoStreamResV1);

        #[derive(Clone)]
        pub struct Client {
            keypair: Arc<helium_crypto::Keypair>,
            client: GatewayClient<Channel>,
            address: helium_crypto::PublicKey,
        }

        impl Client {
            pub fn new(
                uri: &str,
                address: helium_crypto::PublicKey,
                keypair: Arc<helium_crypto::Keypair>,
            ) -> Result<Self, Error> {
                let channel = channel_for_uri(uri)?;
                let client = GatewayClient::new(channel);
                Ok(Self {
                    client,
                    address,
                    keypair,
                })
            }

            pub async fn info(
                &mut self,
                address: &helium_crypto::PublicKey,
            ) -> Result<Option<HotspotInfo>, Error> {
                let mut req = GatewayInfoReqV1 {
                    signer: self.keypair.public_key().into(),
                    address: address.into(),
                    signature: vec![],
                };
                req.sign(&self.keypair)?;
                match self.client.info(req).await {
                    Ok(resp) => {
                        let inner = resp.into_inner();
                        inner.verify(&self.address)?;
                        info_from_res(inner)
                    }
                    Err(status) if status.code() == tonic::Code::NotFound => Ok(None),
                    Err(err) => Err(err.into()),
                }
            }

            pub async fn batch_info(
                &mut self,
                addresses: &[helium_crypto::PublicKey],
            ) -> Result<HashMap<helium_crypto::PublicKey, HotspotInfo>, Error> {
                let map = stream::iter(addresses.to_vec())
                    .map(|address| (address, self.clone()))
                    .map(move |(address, mut client)| async move {
                        let info = client.info(&address).await?;
                        let tuple = info.map(|info| (address, info));
                        Ok::<_, Error>(tuple)
                    })
                    .buffered(10)
                    .try_filter_map(|maybe_tuple| async move { Ok(maybe_tuple) })
                    .try_collect::<Vec<(helium_crypto::PublicKey, HotspotInfo)>>()
                    .await?
                    .into_iter()
                    .collect();
                Ok(map)
            }

            pub async fn stream_info(
                &mut self,
            ) -> Result<
                BoxStream<Result<(helium_crypto::PublicKey, Option<HotspotInfo>), Error>>,
                Error,
            > {
                let mut req = GatewayInfoStreamReqV1 {
                    signer: self.keypair.public_key().into(),
                    batch_size: 1000,
                    signature: vec![],
                };
                req.sign(&self.keypair)?;
                let streaming = self.client.info_stream(req).await?.into_inner();
                let streaming = streaming
                    .map_err(Error::from)
                    .and_then(|res| {
                        let address = self.address.clone();
                        async move {
                            res.verify(&address)?;
                            Ok(res)
                        }
                    })
                    .map_ok(|res| stream::iter(res.gateways).map(info_from_info))
                    .try_flatten();

                Ok(streaming.boxed())
            }
        }

        fn info_from_res(res: GatewayInfoResV1) -> Result<Option<HotspotInfo>, Error> {
            let Some(info) = res.info else {
                return Ok(None);
            };
            info_from_info(info).map(|(_, maybe_info)| maybe_info)
        }

        fn info_from_info(
            info: GatewayInfo,
        ) -> Result<(helium_crypto::PublicKey, Option<HotspotInfo>), Error> {
            let address = info.address.try_into()?;
            let Some(metadata) = info.metadata else {
                return Ok((address, None));
            };

            let mode = if info.is_full_hotspot {
                HotspotMode::Full
            } else {
                HotspotMode::DataOnly
            };
            Ok((
                address,
                Some(HotspotInfo::Iot {
                    mode,
                    gain: Some(rust_decimal::Decimal::new(metadata.gain.into(), 1)),
                    elevation: Some(metadata.elevation),
                    location: metadata.location.parse().ok(),
                    location_asserts: 0,
                }),
            ))
        }
    }

    pub mod mobile {
        use super::*;
        use helium_proto::services::mobile_config::{
            DeviceType, GatewayClient, GatewayInfo, GatewayInfoBatchReqV1, GatewayInfoReqV1,
            GatewayInfoResV1, GatewayInfoStreamReqV1, GatewayInfoStreamResV1,
        };

        impl_message_sign!(GatewayInfoReqV1);
        impl_message_sign!(GatewayInfoStreamReqV1);
        impl_message_sign!(GatewayInfoBatchReqV1);
        impl_message_verify!(GatewayInfoResV1);
        impl_message_verify!(GatewayInfoStreamResV1);

        #[derive(Clone)]
        pub struct Client {
            keypair: Arc<helium_crypto::Keypair>,
            client: GatewayClient<Channel>,
            address: helium_crypto::PublicKey,
        }

        impl Client {
            pub fn new(
                uri: &str,
                address: helium_crypto::PublicKey,
                keypair: Arc<helium_crypto::Keypair>,
            ) -> Result<Self, Error> {
                let channel = channel_for_uri(uri)?;
                let client = GatewayClient::new(channel);
                Ok(Self {
                    client,
                    address,
                    keypair,
                })
            }

            pub async fn info(
                &mut self,
                address: &helium_crypto::PublicKey,
            ) -> Result<Option<HotspotInfo>, Error> {
                let mut req = GatewayInfoReqV1 {
                    signer: self.keypair.public_key().into(),
                    address: address.into(),
                    signature: vec![],
                };
                req.sign(&self.keypair)?;
                match self.client.info(req).await {
                    Ok(resp) => {
                        let inner = resp.into_inner();
                        inner.verify(&self.address)?;
                        info_from_res(inner)
                    }
                    Err(status) if status.code() == tonic::Code::NotFound => Ok(None),
                    Err(err) => Err(err.into()),
                }
            }

            pub async fn batch_info(
                &mut self,
                addresses: &[helium_crypto::PublicKey],
            ) -> Result<HashMap<helium_crypto::PublicKey, HotspotInfo>, Error> {
                let mut req = GatewayInfoBatchReqV1 {
                    batch_size: 1000,
                    addresses: addresses.iter().map(|address| address.to_vec()).collect(),
                    signer: self.keypair.public_key().into(),
                    signature: vec![],
                };
                req.sign(&self.keypair)?;
                let mut result = Vec::with_capacity(addresses.len());
                let mut stream = self.client.info_batch(req).await?.into_inner();
                loop {
                    match stream.try_next().await {
                        Ok(Some(res)) => {
                            res.verify(&self.address)?;
                            let infos: Vec<(helium_crypto::PublicKey, HotspotInfo)> = res
                                .gateways
                                .into_iter()
                                .map(info_from_info)
                                .filter_map_ok(|(address, maybe_info)| {
                                    maybe_info.map(|info| (address, info))
                                })
                                .try_collect()?;
                            result.extend_from_slice(&infos);
                        }
                        Ok(None) => break,
                        Err(err) => return Err(err.into()),
                    }
                }
                Ok(result.into_iter().collect())
            }

            pub async fn stream_info(
                &mut self,
            ) -> Result<
                BoxStream<Result<(helium_crypto::PublicKey, Option<HotspotInfo>), Error>>,
                Error,
            > {
                let mut req = GatewayInfoStreamReqV1 {
                    signer: self.keypair.public_key().into(),
                    batch_size: 1000,
                    ..Default::default()
                };
                req.sign(&self.keypair)?;
                let streaming = self.client.info_stream(req).await?.into_inner();
                let streaming = streaming
                    .map_err(Error::from)
                    .and_then(|res| {
                        let address = self.address.clone();
                        async move {
                            res.verify(&address)?;
                            Ok(res)
                        }
                    })
                    .map_ok(|res| stream::iter(res.gateways).map(info_from_info))
                    .try_flatten();

                Ok(streaming.boxed())
            }
        }

        fn info_from_res(res: GatewayInfoResV1) -> Result<Option<HotspotInfo>, Error> {
            let Some(info) = res.info else {
                return Ok(None);
            };
            info_from_info(info).map(|(_, maybe_info)| maybe_info)
        }

        fn info_from_info(
            info: GatewayInfo,
        ) -> Result<(helium_crypto::PublicKey, Option<HotspotInfo>), Error> {
            let address = info.address.try_into()?;
            let Some(metadata) = info.metadata else {
                return Ok((address, None));
            };

            let (device_type, mode) = match DeviceType::try_from(info.device_type)
                .map_err(DecodeError::from)?
            {
                DeviceType::Cbrs => (MobileDeviceType::Cbrs, HotspotMode::Full),
                DeviceType::WifiIndoor => (MobileDeviceType::WifiIndoor, HotspotMode::Full),
                DeviceType::WifiOutdoor => (MobileDeviceType::WifiOutdoor, HotspotMode::Full),
                DeviceType::WifiDataOnly => (MobileDeviceType::WifiDataOnly, HotspotMode::DataOnly),
            };

            Ok((
                address,
                Some(HotspotInfo::Mobile {
                    device_type,
                    mode,
                    location: metadata.location.parse().ok(),
                    location_asserts: 0,
                    deployment_info: None,
                }),
            ))
        }
    }
}<|MERGE_RESOLUTION|>--- conflicted
+++ resolved
@@ -292,10 +292,7 @@
         &self,
         pubkeys: &[Pubkey],
     ) -> Result<Vec<Option<T>>, Error> {
-<<<<<<< HEAD
         self.solana_client.inner.anchor_accounts(pubkeys).await
-=======
-        self.solana_client.anchor_accounts(pubkeys).await
     }
 }
 
@@ -363,7 +360,6 @@
             page: 1,
             ..Default::default()
         }
->>>>>>> 7fb4224e
     }
 }
 
