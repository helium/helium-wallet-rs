use crate::{
<<<<<<< HEAD
    asset, data_credits, entity_key::AsEntityKey, get_current_epoch, helium_entity_manager,
    helium_sub_daos, keypair::Pubkey, rewards_oracle, token::Token,
=======
    data_credits, entity_key::AsEntityKey, helium_entity_manager, helium_sub_daos, keypair::Pubkey,
    rewards_oracle, token::Token,
>>>>>>> db1e71fd
};

use sha2::{Digest, Sha256};

#[derive(
    Debug, Clone, Copy, Eq, PartialEq, Hash, serde::Serialize, serde::Deserialize, Default,
)]
#[cfg_attr(feature = "clap", derive(clap::ValueEnum))]
#[serde(rename_all = "lowercase")]
pub enum Dao {
    #[default]
    Hnt,
}

impl std::fmt::Display for Dao {
    fn fmt(&self, f: &mut std::fmt::Formatter<'_>) -> std::fmt::Result {
        f.write_str("hnt")
    }
}

impl Dao {
    pub fn key(&self) -> Pubkey {
        let mint = match self {
            Self::Hnt => Token::Hnt.mint(),
        };
<<<<<<< HEAD

        Pubkey::find_program_address(&[b"dao", mint.as_ref()], &helium_sub_daos::ID).0
    }

    pub fn program_approval_key(&self, program: &Pubkey) -> Pubkey {
        Pubkey::find_program_address(
            &[b"program_approval", &self.key().as_ref(), program.as_ref()],
            &helium_entity_manager::ID,
        )
        .0
    }

    pub fn dataonly_config_key(&self) -> Pubkey {
        Pubkey::find_program_address(
            &[b"data_only_config", &self.key().as_ref()],
            &helium_entity_manager::ID,
        )
        .0
    }

    pub fn dataonly_escrow_key(&self) -> Pubkey {
        Pubkey::find_program_address(
            &[b"data_only_escrow", &self.dataonly_config_key().as_ref()],
            &helium_entity_manager::ID,
        )
        .0
    }

    pub fn collection_metadata_key(&self, collection_key: &Pubkey) -> Pubkey {
        asset::collection_metadata_key(collection_key)
    }

    pub fn collection_master_edition_key(&self, collection_key: &Pubkey) -> Pubkey {
        asset::collection_master_edition_key(collection_key)
    }

    pub fn merkle_tree_authority(&self, merkle_tree: &Pubkey) -> Pubkey {
        asset::merkle_tree_authority_key(merkle_tree)
    }

    pub fn bubblegum_signer(&self) -> Pubkey {
        asset::bubblegum_signer_key()
    }

    pub fn entity_creator_key(&self) -> Pubkey {
        Pubkey::find_program_address(
            &[b"entity_creator", &self.key().as_ref()],
            &helium_entity_manager::ID,
        )
        .0
=======
        let (dao_key, _) =
            Pubkey::find_program_address(&[b"dao", mint.as_ref()], &helium_sub_daos::ID);
        dao_key
    }

    pub fn dataonly_config_key(&self) -> Pubkey {
        let (key, _) = Pubkey::find_program_address(
            &[b"data_only_config", self.key().as_ref()],
            &helium_entity_manager::ID,
        );
        key
    }

    pub fn dataonly_escrow_key(&self) -> Pubkey {
        let (data_only_escrow, _doe_bump) = Pubkey::find_program_address(
            &[b"data_only_escrow", self.dataonly_config_key().as_ref()],
            &helium_entity_manager::ID,
        );
        data_only_escrow
    }

    pub fn entity_creator_key(&self) -> Pubkey {
        let (key, _) = Pubkey::find_program_address(
            &[b"entity_creator", self.key().as_ref()],
            &helium_entity_manager::ID,
        );
        key
>>>>>>> db1e71fd
    }

    pub fn entity_key_to_kta_key<E: AsEntityKey + ?Sized>(&self, entity_key: &E) -> Pubkey {
        let hash = Sha256::digest(entity_key.as_entity_key());
<<<<<<< HEAD

        Pubkey::find_program_address(
            &[b"key_to_asset", &self.key().as_ref(), &hash],
            &helium_entity_manager::ID,
        )
        .0
=======
        let (key, _) = Pubkey::find_program_address(
            &[b"key_to_asset", self.key().as_ref(), hash.as_ref()],
            &helium_entity_manager::ID,
        );
        key
>>>>>>> db1e71fd
    }

    pub fn oracle_signer_key() -> Pubkey {
        let (key, _) = Pubkey::find_program_address(&[b"oracle_signer"], &rewards_oracle::ID);
        key
    }

    pub fn dc_account_payer() -> Pubkey {
        let (key, _) = Pubkey::find_program_address(&[b"account_payer"], &data_credits::ID);
        key
    }

    pub fn dc_key() -> Pubkey {
        let (key, _) =
            Pubkey::find_program_address(&[b"dc", Token::Dc.mint().as_ref()], &data_credits::ID);
        key
    }

    pub fn epoch_info_key(&self) -> Pubkey {
        let dao = self.key();
        let unix_time = chrono::Utc::now().timestamp() as u64;
        let epoch = get_current_epoch(unix_time);
        let b_u64 = epoch.to_le_bytes();
        Pubkey::find_program_address(
            &[b"dao_epoch_info", &dao.as_ref(), &b_u64],
            &helium_sub_daos::ID,
        )
        .0
    }
}

#[derive(Debug, Clone, Copy, Eq, PartialEq, Hash, serde::Serialize, serde::Deserialize)]
#[cfg_attr(feature = "clap", derive(clap::ValueEnum))]
#[serde(rename_all = "lowercase")]
pub enum SubDao {
    Iot,
    Mobile,
}

impl std::fmt::Display for SubDao {
    fn fmt(&self, f: &mut std::fmt::Formatter<'_>) -> std::fmt::Result {
        let str = match self {
            Self::Iot => "iot",
            Self::Mobile => "mobile",
        };
        f.write_str(str)
    }
}

impl SubDao {
    pub const fn all() -> [SubDao; 2] {
        [SubDao::Iot, SubDao::Mobile]
    }

    pub fn key(&self) -> Pubkey {
        Pubkey::find_program_address(
            &[b"sub_dao", self.token().mint().as_ref()],
<<<<<<< HEAD
            &helium_sub_daos::id(),
        )
        .0
=======
            &helium_sub_daos::ID,
        );
        subdao_key
>>>>>>> db1e71fd
    }

    pub fn token(&self) -> Token {
        match self {
            Self::Iot => Token::Iot,
            Self::Mobile => Token::Mobile,
        }
    }

    pub fn delegated_dc_key<E: AsEntityKey>(&self, router_key: &E) -> Pubkey {
        let hash = Sha256::digest(router_key.as_entity_key());
        let (key, _) = Pubkey::find_program_address(
            &[b"delegated_data_credits", self.key().as_ref(), &hash],
            &data_credits::ID,
        );
        key
    }

    pub fn escrow_key(&self, delegated_dc_key: &Pubkey) -> Pubkey {
        let (key, _) = Pubkey::find_program_address(
            &[b"escrow_dc_account", delegated_dc_key.as_ref()],
            &data_credits::ID,
        );
        key
    }

    pub fn rewardable_entity_config_key(&self) -> Pubkey {
        let sub_dao = self.key();
        let suffix = match self {
            Self::Iot => b"IOT".as_ref(),
            Self::Mobile => b"MOBILE".as_ref(),
        };
<<<<<<< HEAD

        Pubkey::find_program_address(
            &[b"rewardable_entity_config", &sub_dao.as_ref(), suffix],
            &helium_entity_manager::id(),
        )
        .0
=======
        let (key, _) = Pubkey::find_program_address(
            &[b"rewardable_entity_config", self.key().as_ref(), suffix],
            &helium_entity_manager::ID,
        );
        key
>>>>>>> db1e71fd
    }

    pub fn info_key<E: AsEntityKey>(&self, entity_key: &E) -> Pubkey {
        let config_key = self.rewardable_entity_config_key();
        let hash = Sha256::digest(&entity_key.as_entity_key());
        let prefix = match self {
            Self::Iot => "iot_info",
            Self::Mobile => "mobile_info",
        };
<<<<<<< HEAD

        Pubkey::find_program_address(
            &[prefix.as_bytes(), &config_key.as_ref(), &hash],
            &helium_entity_manager::id(),
        )
        .0
=======
        let (key, _) = Pubkey::find_program_address(
            &[prefix.as_bytes(), config_key.as_ref(), &hash],
            &helium_entity_manager::ID,
        );
        key
>>>>>>> db1e71fd
    }

    pub fn config_key(&self) -> Pubkey {
        let sub_dao = self.key();
        let prefix = match self {
            Self::Iot => "iot_config",
            Self::Mobile => "mobile_config",
        };
<<<<<<< HEAD

        Pubkey::find_program_address(
            &[prefix.as_bytes(), &sub_dao.as_ref()],
            &helium_entity_manager::id(),
        )
        .0
=======
        let (key, _) = Pubkey::find_program_address(
            &[prefix.as_bytes(), self.key().as_ref()],
            &helium_entity_manager::ID,
        );
        key
>>>>>>> db1e71fd
    }

    pub fn epoch_info_key(&self) -> Pubkey {
        let sub_dao = self.key();
        let unix_time = chrono::Utc::now().timestamp() as u64;
        let epoch = get_current_epoch(unix_time);
        let b_u64 = epoch.to_le_bytes();
        Pubkey::find_program_address(
            &[b"sub_dao_epoch_info", &sub_dao.as_ref(), &b_u64],
            &helium_sub_daos::ID,
        )
        .0
    }
}<|MERGE_RESOLUTION|>--- conflicted
+++ resolved
@@ -1,11 +1,6 @@
 use crate::{
-<<<<<<< HEAD
     asset, data_credits, entity_key::AsEntityKey, get_current_epoch, helium_entity_manager,
     helium_sub_daos, keypair::Pubkey, rewards_oracle, token::Token,
-=======
-    data_credits, entity_key::AsEntityKey, helium_entity_manager, helium_sub_daos, keypair::Pubkey,
-    rewards_oracle, token::Token,
->>>>>>> db1e71fd
 };
 
 use sha2::{Digest, Sha256};
@@ -31,7 +26,6 @@
         let mint = match self {
             Self::Hnt => Token::Hnt.mint(),
         };
-<<<<<<< HEAD
 
         Pubkey::find_program_address(&[b"dao", mint.as_ref()], &helium_sub_daos::ID).0
     }
@@ -82,53 +76,16 @@
             &helium_entity_manager::ID,
         )
         .0
-=======
-        let (dao_key, _) =
-            Pubkey::find_program_address(&[b"dao", mint.as_ref()], &helium_sub_daos::ID);
-        dao_key
-    }
-
-    pub fn dataonly_config_key(&self) -> Pubkey {
-        let (key, _) = Pubkey::find_program_address(
-            &[b"data_only_config", self.key().as_ref()],
-            &helium_entity_manager::ID,
-        );
-        key
-    }
-
-    pub fn dataonly_escrow_key(&self) -> Pubkey {
-        let (data_only_escrow, _doe_bump) = Pubkey::find_program_address(
-            &[b"data_only_escrow", self.dataonly_config_key().as_ref()],
-            &helium_entity_manager::ID,
-        );
-        data_only_escrow
-    }
-
-    pub fn entity_creator_key(&self) -> Pubkey {
-        let (key, _) = Pubkey::find_program_address(
-            &[b"entity_creator", self.key().as_ref()],
-            &helium_entity_manager::ID,
-        );
-        key
->>>>>>> db1e71fd
     }
 
     pub fn entity_key_to_kta_key<E: AsEntityKey + ?Sized>(&self, entity_key: &E) -> Pubkey {
         let hash = Sha256::digest(entity_key.as_entity_key());
-<<<<<<< HEAD
 
         Pubkey::find_program_address(
             &[b"key_to_asset", &self.key().as_ref(), &hash],
             &helium_entity_manager::ID,
         )
         .0
-=======
-        let (key, _) = Pubkey::find_program_address(
-            &[b"key_to_asset", self.key().as_ref(), hash.as_ref()],
-            &helium_entity_manager::ID,
-        );
-        key
->>>>>>> db1e71fd
     }
 
     pub fn oracle_signer_key() -> Pubkey {
@@ -186,15 +143,9 @@
     pub fn key(&self) -> Pubkey {
         Pubkey::find_program_address(
             &[b"sub_dao", self.token().mint().as_ref()],
-<<<<<<< HEAD
-            &helium_sub_daos::id(),
-        )
-        .0
-=======
             &helium_sub_daos::ID,
-        );
-        subdao_key
->>>>>>> db1e71fd
+        )
+        .0
     }
 
     pub fn token(&self) -> Token {
@@ -227,20 +178,12 @@
             Self::Iot => b"IOT".as_ref(),
             Self::Mobile => b"MOBILE".as_ref(),
         };
-<<<<<<< HEAD
 
         Pubkey::find_program_address(
             &[b"rewardable_entity_config", &sub_dao.as_ref(), suffix],
-            &helium_entity_manager::id(),
-        )
-        .0
-=======
-        let (key, _) = Pubkey::find_program_address(
-            &[b"rewardable_entity_config", self.key().as_ref(), suffix],
-            &helium_entity_manager::ID,
-        );
-        key
->>>>>>> db1e71fd
+            &helium_entity_manager::ID,
+        )
+        .0
     }
 
     pub fn info_key<E: AsEntityKey>(&self, entity_key: &E) -> Pubkey {
@@ -250,20 +193,12 @@
             Self::Iot => "iot_info",
             Self::Mobile => "mobile_info",
         };
-<<<<<<< HEAD
 
         Pubkey::find_program_address(
             &[prefix.as_bytes(), &config_key.as_ref(), &hash],
-            &helium_entity_manager::id(),
-        )
-        .0
-=======
-        let (key, _) = Pubkey::find_program_address(
-            &[prefix.as_bytes(), config_key.as_ref(), &hash],
-            &helium_entity_manager::ID,
-        );
-        key
->>>>>>> db1e71fd
+            &helium_entity_manager::ID,
+        )
+        .0
     }
 
     pub fn config_key(&self) -> Pubkey {
@@ -272,20 +207,12 @@
             Self::Iot => "iot_config",
             Self::Mobile => "mobile_config",
         };
-<<<<<<< HEAD
 
         Pubkey::find_program_address(
             &[prefix.as_bytes(), &sub_dao.as_ref()],
-            &helium_entity_manager::id(),
-        )
-        .0
-=======
-        let (key, _) = Pubkey::find_program_address(
-            &[prefix.as_bytes(), self.key().as_ref()],
-            &helium_entity_manager::ID,
-        );
-        key
->>>>>>> db1e71fd
+            &helium_entity_manager::ID,
+        )
+        .0
     }
 
     pub fn epoch_info_key(&self) -> Pubkey {
