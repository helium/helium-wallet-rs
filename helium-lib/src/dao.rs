use crate::{
<<<<<<< HEAD
    asset, data_credits, entity_key::AsEntityKey, get_current_epoch, helium_entity_manager,
    helium_sub_daos, keypair::Pubkey, lazy_distributor, rewards_oracle, token::Token,
};

=======
    data_credits, entity_key::AsEntityKey, helium_entity_manager, helium_sub_daos, keypair::Pubkey,
    programs::TOKEN_METADATA_PROGRAM_ID, rewards_oracle, token::Token,
};
>>>>>>> 380abfef
use sha2::{Digest, Sha256};

#[derive(
    Debug, Clone, Copy, Eq, PartialEq, Hash, serde::Serialize, serde::Deserialize, Default,
)]
#[cfg_attr(feature = "clap", derive(clap::ValueEnum))]
#[serde(rename_all = "lowercase")]
pub enum Dao {
    #[default]
    Hnt,
}

impl std::fmt::Display for Dao {
    fn fmt(&self, f: &mut std::fmt::Formatter<'_>) -> std::fmt::Result {
        f.write_str("hnt")
    }
}

impl Dao {
    pub fn key(&self) -> Pubkey {
        let mint = match self {
            Self::Hnt => Token::Hnt.mint(),
        };

        Pubkey::find_program_address(&[b"dao", mint.as_ref()], &helium_sub_daos::ID).0
    }

    pub fn program_approval_key(&self, program: &Pubkey) -> Pubkey {
        Pubkey::find_program_address(
            &[b"program_approval", &self.key().as_ref(), program.as_ref()],
            &helium_entity_manager::ID,
        )
        .0
    }

    pub fn dataonly_config_key(&self) -> Pubkey {
        Pubkey::find_program_address(
            &[b"data_only_config", &self.key().as_ref()],
            &helium_entity_manager::ID,
        )
        .0
    }

    pub fn dataonly_escrow_key(&self) -> Pubkey {
        Pubkey::find_program_address(
            &[b"data_only_escrow", &self.dataonly_config_key().as_ref()],
            &helium_entity_manager::ID,
        )
        .0
    }

    pub fn collection_metadata_key(&self, collection_key: &Pubkey) -> Pubkey {
        asset::collection_metadata_key(collection_key)
    }

    pub fn collection_master_edition_key(&self, collection_key: &Pubkey) -> Pubkey {
        asset::collection_master_edition_key(collection_key)
    }

    pub fn merkle_tree_authority(&self, merkle_tree: &Pubkey) -> Pubkey {
        asset::merkle_tree_authority_key(merkle_tree)
    }

    pub fn bubblegum_signer(&self) -> Pubkey {
        asset::bubblegum_signer_key()
    }

    pub fn entity_creator_key(&self) -> Pubkey {
        Pubkey::find_program_address(
            &[b"entity_creator", &self.key().as_ref()],
            &helium_entity_manager::ID,
        )
        .0
    }

    pub fn entity_key_to_kta_key<E: AsEntityKey + ?Sized>(&self, entity_key: &E) -> Pubkey {
        let hash = Sha256::digest(entity_key.as_entity_key());

        Pubkey::find_program_address(
            &[b"key_to_asset", &self.key().as_ref(), &hash],
            &helium_entity_manager::ID,
        )
        .0
    }

    pub fn oracle_signer_key() -> Pubkey {
        let (key, _) = Pubkey::find_program_address(&[b"oracle_signer"], &rewards_oracle::id());
        key
    }

    pub fn dc_account_payer() -> Pubkey {
        let (key, _) = Pubkey::find_program_address(&[b"account_payer"], &data_credits::id());
        key
    }

    pub fn dc_key() -> Pubkey {
        let (key, _) =
            Pubkey::find_program_address(&[b"dc", Token::Dc.mint().as_ref()], &data_credits::id());
        key
    }

    pub fn epoch_info_key(&self) -> Pubkey {
        let dao = self.key();
        let unix_time = chrono::Utc::now().timestamp() as u64;
        let epoch = get_current_epoch(unix_time);
        let b_u64 = epoch.to_le_bytes();
        Pubkey::find_program_address(
            &[b"dao_epoch_info", &dao.as_ref(), &b_u64],
            &helium_sub_daos::ID,
        )
        .0
    }
}

#[derive(Debug, Clone, Copy, Eq, PartialEq, Hash, serde::Serialize, serde::Deserialize)]
#[cfg_attr(feature = "clap", derive(clap::ValueEnum))]
#[serde(rename_all = "lowercase")]
pub enum SubDao {
    Iot,
    Mobile,
}

impl std::fmt::Display for SubDao {
    fn fmt(&self, f: &mut std::fmt::Formatter<'_>) -> std::fmt::Result {
        let str = match self {
            Self::Iot => "iot",
            Self::Mobile => "mobile",
        };
        f.write_str(str)
    }
}

impl SubDao {
    pub const fn all() -> [SubDao; 2] {
        [SubDao::Iot, SubDao::Mobile]
    }

    pub fn key(&self) -> Pubkey {
<<<<<<< HEAD
        let mint = self.mint();
        Pubkey::find_program_address(&[b"sub_dao", mint.as_ref()], &helium_sub_daos::ID).0
=======
        let (subdao_key, _) = Pubkey::find_program_address(
            &[b"sub_dao", self.token().mint().as_ref()],
            &helium_sub_daos::id(),
        );
        subdao_key
>>>>>>> 380abfef
    }

    pub fn token(&self) -> Token {
        match self {
            Self::Iot => Token::Iot,
            Self::Mobile => Token::Mobile,
        }
    }

    pub fn delegated_dc_key<E: AsEntityKey>(&self, router_key: &E) -> Pubkey {
        let hash = Sha256::digest(router_key.as_entity_key());
        let (key, _) = Pubkey::find_program_address(
            &[b"delegated_data_credits", self.key().as_ref(), &hash],
            &data_credits::id(),
        );
        key
    }

    pub fn escrow_key(&self, delegated_dc_key: &Pubkey) -> Pubkey {
        let (key, _) = Pubkey::find_program_address(
            &[b"escrow_dc_account", delegated_dc_key.as_ref()],
            &data_credits::id(),
        );
        key
    }

    pub fn rewardable_entity_config_key(&self) -> Pubkey {
        let sub_dao = self.key();
        let suffix = match self {
            Self::Iot => b"IOT".as_ref(),
            Self::Mobile => b"MOBILE".as_ref(),
        };

        Pubkey::find_program_address(
            &[b"rewardable_entity_config", &sub_dao.as_ref(), suffix],
            &helium_entity_manager::id(),
        )
        .0
    }

    pub fn info_key<E: AsEntityKey>(&self, entity_key: &E) -> Pubkey {
        let config_key = self.rewardable_entity_config_key();
        let hash = Sha256::digest(&entity_key.as_entity_key());
        let prefix = match self {
            Self::Iot => "iot_info",
            Self::Mobile => "mobile_info",
        };

        Pubkey::find_program_address(
            &[prefix.as_bytes(), &config_key.as_ref(), &hash],
            &helium_entity_manager::id(),
        )
        .0
    }

    pub fn config_key(&self) -> Pubkey {
        let sub_dao = self.key();
        let prefix = match self {
            Self::Iot => "iot_config",
            Self::Mobile => "mobile_config",
        };

        Pubkey::find_program_address(
            &[prefix.as_bytes(), &sub_dao.as_ref()],
            &helium_entity_manager::id(),
        )
        .0
    }

    pub fn epoch_info_key(&self) -> Pubkey {
<<<<<<< HEAD
        let sub_dao = self.key();
        let unix_time = chrono::Utc::now().timestamp() as u64;
        let epoch = get_current_epoch(unix_time);
        let b_u64 = epoch.to_le_bytes();
        Pubkey::find_program_address(
            &[b"sub_dao_epoch_info", &sub_dao.as_ref(), &b_u64],
=======
        const EPOCH_LENGTH: i64 = 60 * 60 * 24;
        let epoch = chrono::Utc::now().timestamp() / EPOCH_LENGTH;

        let (key, _) = Pubkey::find_program_address(
            &[
                "sub_dao_epoch_info".as_bytes(),
                self.key().as_ref(),
                &epoch.to_le_bytes(),
            ],
>>>>>>> 380abfef
            &helium_sub_daos::ID,
        )
        .0
    }
}<|MERGE_RESOLUTION|>--- conflicted
+++ resolved
@@ -1,14 +1,8 @@
 use crate::{
-<<<<<<< HEAD
     asset, data_credits, entity_key::AsEntityKey, get_current_epoch, helium_entity_manager,
-    helium_sub_daos, keypair::Pubkey, lazy_distributor, rewards_oracle, token::Token,
+    helium_sub_daos, keypair::Pubkey, rewards_oracle, token::Token,
 };
 
-=======
-    data_credits, entity_key::AsEntityKey, helium_entity_manager, helium_sub_daos, keypair::Pubkey,
-    programs::TOKEN_METADATA_PROGRAM_ID, rewards_oracle, token::Token,
-};
->>>>>>> 380abfef
 use sha2::{Digest, Sha256};
 
 #[derive(
@@ -147,16 +141,11 @@
     }
 
     pub fn key(&self) -> Pubkey {
-<<<<<<< HEAD
-        let mint = self.mint();
-        Pubkey::find_program_address(&[b"sub_dao", mint.as_ref()], &helium_sub_daos::ID).0
-=======
-        let (subdao_key, _) = Pubkey::find_program_address(
+        Pubkey::find_program_address(
             &[b"sub_dao", self.token().mint().as_ref()],
             &helium_sub_daos::id(),
-        );
-        subdao_key
->>>>>>> 380abfef
+        )
+        .0
     }
 
     pub fn token(&self) -> Token {
@@ -227,24 +216,12 @@
     }
 
     pub fn epoch_info_key(&self) -> Pubkey {
-<<<<<<< HEAD
         let sub_dao = self.key();
         let unix_time = chrono::Utc::now().timestamp() as u64;
         let epoch = get_current_epoch(unix_time);
         let b_u64 = epoch.to_le_bytes();
         Pubkey::find_program_address(
             &[b"sub_dao_epoch_info", &sub_dao.as_ref(), &b_u64],
-=======
-        const EPOCH_LENGTH: i64 = 60 * 60 * 24;
-        let epoch = chrono::Utc::now().timestamp() / EPOCH_LENGTH;
-
-        let (key, _) = Pubkey::find_program_address(
-            &[
-                "sub_dao_epoch_info".as_bytes(),
-                self.key().as_ref(),
-                &epoch.to_le_bytes(),
-            ],
->>>>>>> 380abfef
             &helium_sub_daos::ID,
         )
         .0
