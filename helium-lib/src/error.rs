--- conflicted
+++ resolved
@@ -1,9 +1,5 @@
-<<<<<<< HEAD
-use crate::{anchor_client, client, hotspot::cert, onboarding, solana_client, token};
+use crate::{anchor_client, anchor_lang, client, hotspot::cert, onboarding, solana_client, token};
 use solana_sdk::transaction::TransactionError;
-=======
-use crate::{anchor_client, anchor_lang, client, hotspot::cert, onboarding, solana_client, token};
->>>>>>> db1e71fd
 use std::{array::TryFromSliceError, num::TryFromIntError};
 use thiserror::Error;
 
@@ -17,15 +13,11 @@
     #[error("anchor client: {0}")]
     Anchor(Box<anchor_client::ClientError>),
     #[error("anchor lang: {0}")]
-<<<<<<< HEAD
     AnchorLang(#[from] helium_anchor_gen::anchor_lang::error::Error),
     #[error("Account already exists")]
     AccountExists,
     #[error("Account non existent: {0}")]
     AccountAbsent(String),
-=======
-    AnchorLang(#[from] anchor_lang::error::Error),
->>>>>>> db1e71fd
     #[error("DAS client: {0}")]
     Das(#[from] client::DasClientError),
     #[error("cert client: {0}")]
