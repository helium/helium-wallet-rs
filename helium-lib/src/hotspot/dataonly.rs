use crate::{
    anchor_lang::{InstructionData, ToAccountMetas},
    asset, b64,
    client::{DasClient, GetAnchorAccount, SolanaRpcClient},
    dao::{Dao, SubDao},
    data_credits,
    entity_key::AsEntityKey,
    error::{DecodeError, EncodeError, Error},
    helium_entity_manager, helium_sub_daos, hotspot,
    hotspot::{HotspotInfoUpdate, ECC_VERIFIER},
    keypair::{Keypair, Pubkey},
    kta, message, priority_fee,
    programs::{
        SPL_ACCOUNT_COMPRESSION_PROGRAM_ID, SPL_NOOP_PROGRAM_ID, TOKEN_METADATA_PROGRAM_ID,
    },
    solana_sdk::{
        instruction::Instruction,
        signature::{NullSigner, Signer},
        transaction::VersionedTransaction,
    },
    token::Token,
    TransactionOpts,
};
use helium_crypto::{PublicKey, Sign};
use helium_proto::{BlockchainTxn, BlockchainTxnAddGatewayV1, Message, Txn};
use serde::{Deserialize, Serialize};

mod iot {
    use super::*;

    pub fn onboard_instruction(
        hotspot_key: &helium_crypto::PublicKey,
        config_account: &helium_entity_manager::DataOnlyConfigV0,
        asset: &asset::Asset,
        asset_proof: &asset::AssetProof,
        assertion: &HotspotInfoUpdate,
        owner: &Pubkey,
    ) -> Result<Instruction, Error> {
        fn mk_accounts(
            config_account: &helium_entity_manager::DataOnlyConfigV0,
            owner: &Pubkey,
            hotspot_key: &helium_crypto::PublicKey,
        ) -> impl ToAccountMetas {
            use helium_entity_manager::accounts::OnboardDataOnlyIotHotspotV0;
            let dao = Dao::Hnt;
            let entity_key = hotspot_key.as_entity_key();
            let data_only_config_key = dao.dataonly_config_key();
            OnboardDataOnlyIotHotspotV0 {
                payer: *owner,
                dc_fee_payer: *owner,
                iot_info: SubDao::Iot.info_key(&entity_key),
                hotspot_owner: *owner,
                merkle_tree: config_account.merkle_tree,
                dc_burner: Token::Dc.associated_token_adress(owner),
                rewardable_entity_config: SubDao::Iot.rewardable_entity_config_key(),
                data_only_config: data_only_config_key,
                dao: dao.key(),
                key_to_asset: dao.entity_key_to_kta_key(&entity_key),
                sub_dao: SubDao::Iot.key(),
                dc_mint: *Token::Dc.mint(),
                dc: Dao::dc_key(),
                compression_program: SPL_ACCOUNT_COMPRESSION_PROGRAM_ID,
                data_credits_program: data_credits::id(),
                helium_sub_daos_program: helium_sub_daos::id(),
                token_program: anchor_spl::token::ID,
                associated_token_program: spl_associated_token_account::id(),
                system_program: solana_sdk::system_program::id(),
            }
        }

<<<<<<< HEAD
        let config_account = client
            .anchor_account::<helium_entity_manager::DataOnlyConfigV0>(
                &Dao::Hnt.dataonly_config_key(),
            )
            .await?
            .ok_or_else(|| Error::account_not_found())?;

        let kta = kta::for_entity_key(hotspot_key).await?;
        let (asset, asset_proof) = asset::for_kta_with_proof(client, &kta).await?;
=======
>>>>>>> 380abfef
        let mut onboard_accounts =
            mk_accounts(config_account, owner, hotspot_key).to_account_metas(None);
        onboard_accounts.extend_from_slice(&asset_proof.proof(Some(3))?);

        let onboard_ix = solana_sdk::instruction::Instruction {
            program_id: helium_entity_manager::id(),
            accounts: onboard_accounts,
            data: helium_entity_manager::instruction::OnboardDataOnlyIotHotspotV0 {
                _args: helium_entity_manager::OnboardDataOnlyIotHotspotArgsV0 {
                    data_hash: asset.compression.data_hash,
                    creator_hash: asset.compression.creator_hash,
                    index: asset.compression.leaf_id()?,
                    root: asset_proof.root.to_bytes(),
                    elevation: *assertion.elevation(),
                    gain: assertion.gain_i32(),
                    location: assertion.location_u64(),
                },
            }
            .data(),
        };
        Ok(onboard_ix)
    }
}

mod mobile {
    use super::*;

    pub fn onboard_instruction(
        hotspot_key: &helium_crypto::PublicKey,
        config_account: &helium_entity_manager::DataOnlyConfigV0,
        asset: &asset::Asset,
        asset_proof: &asset::AssetProof,
        assertion: &HotspotInfoUpdate,
        owner: &Pubkey,
    ) -> Result<Instruction, Error> {
        fn mk_accounts(
            config_account: &helium_entity_manager::DataOnlyConfigV0,
            owner: &Pubkey,
            hotspot_key: &helium_crypto::PublicKey,
        ) -> impl ToAccountMetas {
            use helium_entity_manager::accounts::OnboardDataOnlyMobileHotspotV0;
            let dao = Dao::Hnt;
            let entity_key = hotspot_key.as_entity_key();
            let data_only_config_key = dao.dataonly_config_key();
            OnboardDataOnlyMobileHotspotV0 {
                payer: *owner,
                dc_fee_payer: *owner,
                mobile_info: SubDao::Mobile.info_key(&entity_key),
                hotspot_owner: *owner,
                merkle_tree: config_account.merkle_tree,
                dc_burner: Token::Dc.associated_token_adress(owner),
                rewardable_entity_config: SubDao::Mobile.rewardable_entity_config_key(),
                data_only_config: data_only_config_key,
                dao: dao.key(),
                key_to_asset: dao.entity_key_to_kta_key(&entity_key),
                sub_dao: SubDao::Mobile.key(),
                dc_mint: *Token::Dc.mint(),
                dc: Dao::dc_key(),
                dnt_mint: *Token::Mobile.mint(),
                dnt_price: *Token::Mobile.price_key().unwrap(), // safe to unwrap
                dnt_burner: Token::Mobile.associated_token_adress(owner),
                compression_program: SPL_ACCOUNT_COMPRESSION_PROGRAM_ID,
                data_credits_program: data_credits::id(),
                helium_sub_daos_program: helium_sub_daos::id(),
                token_program: anchor_spl::token::ID,
                associated_token_program: spl_associated_token_account::id(),
                system_program: solana_sdk::system_program::id(),
            }
        }

<<<<<<< HEAD
        let config_account = client
            .anchor_account::<helium_entity_manager::DataOnlyConfigV0>(
                &Dao::Hnt.dataonly_config_key(),
            )
            .await?
            .ok_or_else(|| Error::account_not_found())?;

        let kta = kta::for_entity_key(hotspot_key).await?;
        let (asset, asset_proof) = asset::for_kta_with_proof(client, &kta).await?;
=======
>>>>>>> 380abfef
        let mut onboard_accounts =
            mk_accounts(config_account, owner, hotspot_key).to_account_metas(None);
        onboard_accounts.extend_from_slice(&asset_proof.proof(Some(3))?);

        let onboard_ix = solana_sdk::instruction::Instruction {
            program_id: helium_entity_manager::id(),
            accounts: onboard_accounts,
            data: helium_entity_manager::instruction::OnboardDataOnlyMobileHotspotV0 {
                _args: helium_entity_manager::OnboardDataOnlyMobileHotspotArgsV0 {
                    data_hash: asset.compression.data_hash,
                    creator_hash: asset.compression.creator_hash,
                    index: asset.compression.leaf_id()?,
                    root: asset_proof.root.to_bytes(),
                    location: assertion.location_u64(),
                },
            }
            .data(),
        };
        Ok(onboard_ix)

        // message::mk_message(client, ixs, &opts.lut_addresses, owner).await
    }
}

pub fn onboard_instruction(
    subdao: SubDao,
    hotspot_key: &helium_crypto::PublicKey,
    config_account: &helium_entity_manager::DataOnlyConfigV0,
    asset: &asset::Asset,
    asset_proof: &asset::AssetProof,
    assertion: &HotspotInfoUpdate,
    owner: &Pubkey,
) -> Result<Instruction, Error> {
    match subdao {
        SubDao::Iot => iot::onboard_instruction(
            hotspot_key,
            config_account,
            asset,
            asset_proof,
            assertion,
            owner,
        ),
        SubDao::Mobile => mobile::onboard_instruction(
            hotspot_key,
            config_account,
            asset,
            asset_proof,
            assertion,
            owner,
        ),
    }
}

pub async fn onboard_transaction<
    C: AsRef<DasClient> + AsRef<SolanaRpcClient> + GetAnchorAccount,
>(
    client: &C,
    subdao: SubDao,
    hotspot_key: &helium_crypto::PublicKey,
    assertion: &HotspotInfoUpdate,
    owner: &Pubkey,
    opts: &TransactionOpts,
) -> Result<(VersionedTransaction, u64), Error> {
    let config_account = client
        .anchor_account::<helium_entity_manager::DataOnlyConfigV0>(&Dao::Hnt.dataonly_config_key())
        .await?;
    let kta = kta::for_entity_key(hotspot_key).await?;
    let (asset, asset_proof) = asset::for_kta_with_proof(client, &kta).await?;
    let ix = onboard_instruction(
        subdao,
        hotspot_key,
        &config_account,
        &asset,
        &asset_proof,
        assertion,
        owner,
    )?;
    let ixs = &[
        priority_fee::compute_budget_instruction(300_000),
        priority_fee::compute_price_instruction_for_accounts(
            client,
            &ix.accounts,
            opts.fee_range(),
        )
        .await?,
        ix,
    ];
    let (msg, block_height) =
        message::mk_message(client, ixs, &opts.lut_addresses, &asset.ownership.owner).await?;
    let txn = VersionedTransaction::try_new(msg, &[&NullSigner::new(&asset.ownership.owner)])?;
    Ok((txn, block_height))
}

pub async fn onboard<C: AsRef<DasClient> + AsRef<SolanaRpcClient> + GetAnchorAccount>(
    client: &C,
    subdao: SubDao,
    hotspot_key: &helium_crypto::PublicKey,
    assertion: &HotspotInfoUpdate,
    keypair: &Keypair,
    opts: &TransactionOpts,
) -> Result<(VersionedTransaction, u64), Error> {
    let (mut txn, block_height) = onboard_transaction(
        client,
        subdao,
        hotspot_key,
        assertion,
        &keypair.pubkey(),
        opts,
    )
    .await?;
    let message_data = txn.message.serialize();
    let signature = keypair.try_sign_message(&message_data)?;
    txn.signatures[0] = signature;
    Ok((txn, block_height))
}

pub async fn issue_transaction<C: AsRef<SolanaRpcClient> + GetAnchorAccount>(
    client: &C,
    verifier: &str,
    add_tx: &mut BlockchainTxnAddGatewayV1,
    owner: Pubkey,
    opts: &TransactionOpts,
) -> Result<(VersionedTransaction, u64), Error> {
    fn mk_accounts(
        config_account: helium_entity_manager::DataOnlyConfigV0,
        owner: Pubkey,
        entity_key: &[u8],
    ) -> impl ToAccountMetas {
        use helium_entity_manager::accounts::IssueDataOnlyEntityV0;
        let dao = Dao::Hnt;
        let dataonly_config_key = dao.dataonly_config_key();
        IssueDataOnlyEntityV0 {
            payer: owner,
            ecc_verifier: ECC_VERIFIER,
            collection: config_account.collection,
            collection_metadata: dao.collection_metadata_key(&config_account.collection),
            collection_master_edition: dao
                .collection_master_edition_key(&config_account.collection),
            data_only_config: dataonly_config_key,
            entity_creator: dao.entity_creator_key(),
            dao: dao.key(),
            key_to_asset: dao.entity_key_to_kta_key(&entity_key),
            tree_authority: dao.merkle_tree_authority(&config_account.merkle_tree),
            recipient: owner,
            merkle_tree: config_account.merkle_tree,
            data_only_escrow: dao.dataonly_escrow_key(),
            bubblegum_signer: dao.bubblegum_signer(),
            token_metadata_program: TOKEN_METADATA_PROGRAM_ID,
            log_wrapper: SPL_NOOP_PROGRAM_ID,
            bubblegum_program: mpl_bubblegum::ID,
            compression_program: SPL_ACCOUNT_COMPRESSION_PROGRAM_ID,
            system_program: solana_sdk::system_program::id(),
        }
    }

    let config_account = client
        .anchor_account::<helium_entity_manager::DataOnlyConfigV0>(&Dao::Hnt.dataonly_config_key())
        .await?
        .ok_or_else(|| Error::account_not_found())?;

    let hotspot_key = helium_crypto::PublicKey::from_bytes(&add_tx.gateway)?;
    let entity_key = hotspot_key.as_entity_key();
    let accounts = mk_accounts(config_account, owner, &entity_key);

    let issue_ix = Instruction {
        program_id: helium_entity_manager::id(),
        accounts: accounts.to_account_metas(None),
        data: helium_entity_manager::instruction::IssueDataOnlyEntityV0 {
            _args: helium_entity_manager::IssueDataOnlyEntityArgsV0 { entity_key },
        }
        .data(),
    };

    let ixs = &[
        priority_fee::compute_budget_instruction(300_000),
        priority_fee::compute_price_instruction_for_accounts(client, &accounts, opts.fee_range())
            .await?,
        issue_ix,
    ];

    let (msg, block_height) = message::mk_message(client, ixs, &opts.lut_addresses, &owner).await?;
    let txn = VersionedTransaction::try_new(
        msg,
        &[
            // Set payer as first account key to allow callers to sign
            &NullSigner::new(&owner),
            &NullSigner::new(&ECC_VERIFIER),
        ],
    )?;
    let sig = add_tx.gateway_signature.clone();
    add_tx.gateway_signature = vec![];
    let msg = add_tx.encode_to_vec();

    let signed_txn = verify_helium_key(verifier, &msg, &sig, txn).await?;
    Ok((signed_txn, block_height))
}

#[derive(Debug, serde::Serialize)]
pub struct IssueHotspot {
    key: PublicKey,
    name: String,
}

impl From<&helium_crypto::Keypair> for IssueHotspot {
    fn from(value: &helium_crypto::Keypair) -> Self {
        Self {
            key: value.public_key().clone(),
            name: hotspot::name(value.public_key()),
        }
    }
}

#[derive(Debug, serde::Serialize)]
pub struct IssueToken {
    hotspot: IssueHotspot,
    token: String,
}

pub fn issue_token(gw_keypair: &helium_crypto::Keypair) -> Result<IssueToken, Error> {
    let mut txn = BlockchainTxnAddGatewayV1 {
        gateway: gw_keypair.public_key().to_vec(),
        gateway_signature: vec![],
        owner: vec![],
        owner_signature: vec![],
        payer: vec![],
        payer_signature: vec![],
        fee: 0,
        staking_fee: 0,
    };
    txn.gateway_signature = gw_keypair.sign(&txn.encode_to_vec())?;

    let envelope = BlockchainTxn {
        txn: Some(Txn::AddGateway(txn)),
    };
    Ok(IssueToken {
        hotspot: IssueHotspot::from(gw_keypair),
        token: b64::encode_message(&envelope)?,
    })
}

pub fn issue_token_to_add_tx(token: &str) -> Result<BlockchainTxnAddGatewayV1, Error> {
    let envelope: BlockchainTxn = b64::decode_message(token)?;
    match envelope.txn {
        Some(Txn::AddGateway(txn)) => Ok(txn),
        _ => Err(DecodeError::other("unsupported transaction").into()),
    }
}

pub async fn issue<C: AsRef<SolanaRpcClient> + GetAnchorAccount>(
    client: &C,
    verifier: &str,
    add_tx: &mut BlockchainTxnAddGatewayV1,
    keypair: &Keypair,
    opts: &TransactionOpts,
) -> Result<(VersionedTransaction, u64), Error> {
    let (mut txn, block_height) =
        issue_transaction(client, verifier, add_tx, keypair.pubkey(), opts).await?;
    let message_data = txn.message.serialize();
    let signature = keypair.try_sign_message(&message_data)?;
    txn.signatures[0] = signature;
    Ok((txn, block_height))
}

async fn verify_helium_key(
    verifier: &str,
    msg: &[u8],
    signature: &[u8],
    tx: VersionedTransaction,
) -> Result<VersionedTransaction, Error> {
    #[derive(Deserialize, Serialize, Default)]
    struct VerifyRequest<'a> {
        // hex encoded solana transaction
        pub transaction: &'a str,
        // hex encoded signed message
        pub msg: &'a str,
        // hex encoded signature
        pub signature: &'a str,
    }
    #[derive(Deserialize, Serialize, Default)]
    struct VerifyResponse {
        // hex encoded solana transaction
        pub transaction: String,
    }
    let client = reqwest::Client::new();
    let serialized_tx = hex::encode(bincode::serialize(&tx).map_err(EncodeError::from)?);
    let response = client
        .post(format!("{}/verify", verifier))
        .json(&VerifyRequest {
            transaction: &serialized_tx,
            msg: &hex::encode(msg),
            signature: &hex::encode(signature),
        })
        .send()
        .await?
        .json::<VerifyResponse>()
        .await?;
    let signed_tx =
        bincode::deserialize(&hex::decode(response.transaction).map_err(DecodeError::from)?)
            .map_err(DecodeError::from)?;
    Ok(signed_tx)
}

#[cfg(test)]
mod tests {
    use super::*;
    use rand::rngs::OsRng;

    #[test]
    fn roundtrip_issue_token() {
        let gw_keypair = helium_crypto::Keypair::generate(Default::default(), &mut OsRng);
        let issue_token = issue_token(&gw_keypair).expect("issue token");
        let gw_pubkey =
            helium_crypto::PublicKey::try_from(issue_token.hotspot.key).expect("hotspot key");
        let decoded = issue_token_to_add_tx(&issue_token.token).expect("decoded issue token");
        let decoded_gw_pubkey =
            helium_crypto::PublicKey::try_from(decoded.gateway).expect("decoded hotspot key");
        assert_eq!(gw_pubkey, decoded_gw_pubkey);
    }
}<|MERGE_RESOLUTION|>--- conflicted
+++ resolved
@@ -68,18 +68,6 @@
             }
         }
 
-<<<<<<< HEAD
-        let config_account = client
-            .anchor_account::<helium_entity_manager::DataOnlyConfigV0>(
-                &Dao::Hnt.dataonly_config_key(),
-            )
-            .await?
-            .ok_or_else(|| Error::account_not_found())?;
-
-        let kta = kta::for_entity_key(hotspot_key).await?;
-        let (asset, asset_proof) = asset::for_kta_with_proof(client, &kta).await?;
-=======
->>>>>>> 380abfef
         let mut onboard_accounts =
             mk_accounts(config_account, owner, hotspot_key).to_account_metas(None);
         onboard_accounts.extend_from_slice(&asset_proof.proof(Some(3))?);
@@ -150,18 +138,6 @@
             }
         }
 
-<<<<<<< HEAD
-        let config_account = client
-            .anchor_account::<helium_entity_manager::DataOnlyConfigV0>(
-                &Dao::Hnt.dataonly_config_key(),
-            )
-            .await?
-            .ok_or_else(|| Error::account_not_found())?;
-
-        let kta = kta::for_entity_key(hotspot_key).await?;
-        let (asset, asset_proof) = asset::for_kta_with_proof(client, &kta).await?;
-=======
->>>>>>> 380abfef
         let mut onboard_accounts =
             mk_accounts(config_account, owner, hotspot_key).to_account_metas(None);
         onboard_accounts.extend_from_slice(&asset_proof.proof(Some(3))?);
@@ -319,9 +295,7 @@
 
     let config_account = client
         .anchor_account::<helium_entity_manager::DataOnlyConfigV0>(&Dao::Hnt.dataonly_config_key())
-        .await?
-        .ok_or_else(|| Error::account_not_found())?;
-
+        .await?;
     let hotspot_key = helium_crypto::PublicKey::from_bytes(&add_tx.gateway)?;
     let entity_key = hotspot_key.as_entity_key();
     let accounts = mk_accounts(config_account, owner, &entity_key);
