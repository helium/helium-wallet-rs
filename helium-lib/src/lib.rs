pub mod asset;
pub mod b64;
pub mod client;

pub mod boosting;
pub mod dao;
pub mod dc;
pub mod ed25519_instruction;
pub mod entity_key;
pub mod error;
pub mod hotspot;
pub mod iot;
pub mod keypair;
pub mod kta;
pub mod memo;
pub mod message;
pub mod onboarding;
pub mod priority_fee;
pub mod programs;
pub mod reward;
pub mod token;
pub mod transaction;

pub use crate::programs::{
    bubblegum, circuit_breaker, data_credits, helium_entity_manager, helium_sub_daos, hexboosting,
    lazy_distributor, rewards_oracle, spl_account_compression,
};
pub use anchor_client;
pub use anchor_client::solana_client;
pub use anchor_lang;
pub use anchor_spl;
<<<<<<< HEAD
pub use helium_anchor_gen::{
    anchor_lang, circuit_breaker, data_credits, helium_entity_manager, helium_sub_daos,
    hexboosting, iot_routing_manager, lazy_distributor, rewards_oracle,
};
=======
pub use solana_program;
>>>>>>> db1e71fd
pub use solana_sdk;
pub use solana_sdk::bs58;

pub(crate) trait Zero {
    const ZERO: Self;
}

impl Zero for u32 {
    const ZERO: Self = 0;
}

impl Zero for i32 {
    const ZERO: Self = 0;
}

impl Zero for u16 {
    const ZERO: Self = 0;
}

impl Zero for rust_decimal::Decimal {
    const ZERO: Self = rust_decimal::Decimal::ZERO;
}

pub(crate) fn is_zero<T>(value: &T) -> bool
where
    T: PartialEq + Zero,
{
    value == &T::ZERO
}

use client::SolanaRpcClient;
use error::Error;
use keypair::Pubkey;
use solana_sdk::{instruction::Instruction, transaction::Transaction};
use std::{ops::RangeInclusive, sync::Arc};

pub fn init(solana_client: Arc<client::SolanaRpcClient>) -> Result<(), error::Error> {
    kta::init(solana_client)
}

pub struct TransactionOpts {
    pub min_priority_fee: u64,
    pub max_priority_fee: u64,
    pub lut_addresses: Vec<Pubkey>,
}

impl Default for TransactionOpts {
    fn default() -> Self {
        Self {
            min_priority_fee: priority_fee::MIN_PRIORITY_FEE,
            max_priority_fee: priority_fee::MAX_PRIORITY_FEE,
            lut_addresses: vec![message::COMMON_LUT],
        }
    }
}

pub fn get_current_epoch(unix_time: u64) -> u64 {
    const EPOCH_LENGTH: u64 = 60 * 60 * 24;
    unix_time / EPOCH_LENGTH
}

impl TransactionOpts {
    fn fee_range(&self) -> RangeInclusive<u64> {
        RangeInclusive::new(self.min_priority_fee, self.max_priority_fee)
    }
}

pub async fn mk_transaction_with_blockhash<C: AsRef<SolanaRpcClient>>(
    client: &C,
    ixs: &[Instruction],
    payer: &Pubkey,
) -> Result<(Transaction, u64), Error> {
    let mut txn = Transaction::new_with_payer(ixs, Some(payer));
    let solana_client = AsRef::<SolanaRpcClient>::as_ref(client);
    let (latest_blockhash, latest_block_height) = solana_client
        .get_latest_blockhash_with_commitment(solana_client.commitment())
        .await?;
    txn.message.recent_blockhash = latest_blockhash;
    Ok((txn, latest_block_height))
}<|MERGE_RESOLUTION|>--- conflicted
+++ resolved
@@ -22,21 +22,14 @@
 pub mod transaction;
 
 pub use crate::programs::{
-    bubblegum, circuit_breaker, data_credits, helium_entity_manager, helium_sub_daos, hexboosting,
+    bubblegum, circuit_breaker, data_credits, helium_entity_manager, helium_sub_daos, hexboosting, iot_routing_manager
     lazy_distributor, rewards_oracle, spl_account_compression,
 };
 pub use anchor_client;
 pub use anchor_client::solana_client;
 pub use anchor_lang;
 pub use anchor_spl;
-<<<<<<< HEAD
-pub use helium_anchor_gen::{
-    anchor_lang, circuit_breaker, data_credits, helium_entity_manager, helium_sub_daos,
-    hexboosting, iot_routing_manager, lazy_distributor, rewards_oracle,
-};
-=======
 pub use solana_program;
->>>>>>> db1e71fd
 pub use solana_sdk;
 pub use solana_sdk::bs58;
 
