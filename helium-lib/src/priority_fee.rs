use std::ops::RangeInclusive;

use crate::{
    anchor_lang::ToAccountMetas,
<<<<<<< HEAD
    client::SolanaRpcClient,
=======
    client::{SolanaRpcClient, SOLANA_URL_MAINNET},
>>>>>>> 380abfef
    error::Error,
    keypair::Pubkey,
    solana_client,
    solana_sdk::{
        instruction::{AccountMeta, Instruction},
        message::Message,
        signers::Signers,
        transaction::Transaction,
    },
};
use itertools::Itertools;

pub const MAX_RECENT_PRIORITY_FEE_ACCOUNTS: usize = 128;
pub const MIN_PRIORITY_FEE: u64 = 1;
pub const MAX_PRIORITY_FEE: u64 = 2500000;

pub async fn get_estimate<C: AsRef<SolanaRpcClient>>(
    client: &C,
    accounts: &impl ToAccountMetas,
    fee_range: RangeInclusive<u64>,
) -> Result<u64, Error> {
    let client_url = client.as_ref().url();
    if client_url == SOLANA_URL_MAINNET || client_url.contains("mainnet.helius") {
        helius::get_estimate(client, accounts, fee_range).await
    } else {
        base::get_estimate(client, accounts, fee_range).await
    }
}

fn account_keys(accounts: &impl ToAccountMetas) -> impl Iterator<Item = Pubkey> {
    accounts
        .to_account_metas(None)
        .into_iter()
        .filter(|account_meta| account_meta.is_writable)
        .map(|x| x.pubkey)
        .unique()
        .take(MAX_RECENT_PRIORITY_FEE_ACCOUNTS)
}

mod helius {
    use super::*;
    use serde::Deserialize;
    use serde_json::json;

    pub async fn get_estimate<C: AsRef<SolanaRpcClient>>(
        client: &C,
        accounts: &impl ToAccountMetas,
        fee_range: RangeInclusive<u64>,
    ) -> Result<u64, Error> {
        #[derive(Debug, Deserialize)]
        #[serde(rename_all = "camelCase")]
        struct Response {
            priority_fee_estimate: f64,
        }
        let request = solana_client::rpc_request::RpcRequest::Custom {
            method: "getPriorityFeeEstimate",
        };
        let account_keys: Vec<_> = account_keys(accounts).map(|v| v.to_string()).collect();
        let params = json!([
            {
                "accountKeys": account_keys,
                "options": {
                    "recommended": true,
                    "evaluateEmptySlotAsZero": true
                }
            }
        ]);

        let response: Response = client.as_ref().send(request, params).await?;
        Ok((response.priority_fee_estimate.ceil() as u64)
            .min(*fee_range.end())
            .max(*fee_range.start()))
    }
}

mod base {
    use super::*;

    pub async fn get_estimate<C: AsRef<SolanaRpcClient>>(
        client: &C,
        accounts: &impl ToAccountMetas,
        fee_range: RangeInclusive<u64>,
    ) -> Result<u64, Error> {
        let account_keys: Vec<_> = account_keys(accounts).collect();
        let recent_fees = client
            .as_ref()
            .get_recent_prioritization_fees(&account_keys)
            .await?;
        let mut max_per_slot = Vec::new();
        for (slot, fees) in &recent_fees.into_iter().group_by(|x| x.slot) {
            let Some(maximum) = fees.map(|x| x.prioritization_fee).max() else {
                continue;
            };
            max_per_slot.push((slot, maximum));
        }
        // Only take the most recent 20 maximum fees:
        max_per_slot.sort_by(|a, b| a.0.cmp(&b.0).reverse());
        let mut max_per_slot: Vec<_> = max_per_slot.into_iter().take(20).map(|x| x.1).collect();
        max_per_slot.sort();
        // Get the median:
        let num_recent_fees = max_per_slot.len();
        let mid = num_recent_fees / 2;
        let estimate = if num_recent_fees == 0 {
            *fee_range.start()
        } else if num_recent_fees % 2 == 0 {
            // If the number of samples is even, taken the mean of the two median fees
            (max_per_slot[mid - 1] + max_per_slot[mid]) / 2
        } else {
            max_per_slot[mid]
        }
        .min(*fee_range.end())
        .max(*fee_range.start());
        Ok(estimate)
    }
}

pub fn compute_budget_instruction(compute_limit: u32) -> solana_sdk::instruction::Instruction {
    solana_sdk::compute_budget::ComputeBudgetInstruction::set_compute_unit_limit(compute_limit)
}

pub fn compute_price_instruction(priority_fee: u64) -> solana_sdk::instruction::Instruction {
    solana_sdk::compute_budget::ComputeBudgetInstruction::set_compute_unit_price(priority_fee)
}

pub async fn compute_price_instruction_for_accounts<C: AsRef<SolanaRpcClient>>(
    client: &C,
    accounts: &impl ToAccountMetas,
    fee_range: RangeInclusive<u64>,
) -> Result<solana_sdk::instruction::Instruction, Error> {
    let priority_fee = get_estimate(client, accounts, fee_range).await?;
    Ok(compute_price_instruction(priority_fee))
}

pub async fn compute_budget_for_instructions<C: AsRef<SolanaRpcClient>, T: Signers + ?Sized>(
    client: &C,
    instructions: &[Instruction],
    signers: &T,
    compute_multiplier: f32,
    payer: Option<&Pubkey>,
    blockhash: Option<solana_program::hash::Hash>,
) -> Result<solana_sdk::instruction::Instruction, crate::error::Error> {
    const DEFAULT_COMPUTE_UNITS: u32 = 1_900_000;
    // Check for existing compute unit limit instruction and replace it if found
    let mut updated_instructions = instructions.to_vec();

    let has_compute_limit = updated_instructions.iter().any(|ix| {
        ix.program_id == solana_sdk::compute_budget::id()
            && ix.data.first()
                == solana_sdk::compute_budget::ComputeBudgetInstruction::set_compute_unit_limit(0)
                    .data
                    .first()
    });

    if !has_compute_limit {
        updated_instructions.insert(0, compute_budget_instruction(DEFAULT_COMPUTE_UNITS));
    } else {
        // Replace existing compute unit limit instruction
        for ix in &mut updated_instructions {
            if ix.program_id == solana_sdk::compute_budget::id()
                && ix.data.first()
                    == solana_sdk::compute_budget::ComputeBudgetInstruction::set_compute_unit_limit(
                        0,
                    )
                    .data
                    .first()
            {
                ix.data =
                    solana_sdk::compute_budget::ComputeBudgetInstruction::set_compute_unit_limit(
                        DEFAULT_COMPUTE_UNITS,
                    )
                    .data;
            }
        }
    }

    let blockhash_actual = match blockhash {
        Some(hash) => hash,
        None => client.as_ref().get_latest_blockhash().await?,
    };

    let snub_tx = Transaction::new(
        signers,
        Message::new(&updated_instructions, payer),
        blockhash_actual,
    );

    // Simulate the transaction to get the actual compute used
    let simulation_result = client.as_ref().simulate_transaction(&snub_tx).await?;
    let actual_compute_used = simulation_result.value.units_consumed.unwrap_or(200000);
    let final_compute_budget = (actual_compute_used as f32 * compute_multiplier) as u32;
    Ok(compute_budget_instruction(final_compute_budget))
}

pub async fn auto_compute_limit_and_price<C: AsRef<SolanaRpcClient>, T: Signers + ?Sized>(
    client: &C,
    instructions: &[Instruction],
    signers: &T,
    compute_multiplier: f32,
    payer: Option<&Pubkey>,
    blockhash: Option<solana_program::hash::Hash>,
) -> Result<Vec<Instruction>, Error> {
    let mut updated_instructions = instructions.to_vec();

    // Compute budget instruction
    let compute_budget_ix = compute_budget_for_instructions(
        client,
        &updated_instructions,
        signers,
        compute_multiplier,
        payer,
        blockhash,
    )
    .await?;

    // Compute price instruction
    let accounts: Vec<AccountMeta> = instructions
        .iter()
        .flat_map(|i| i.accounts.iter().map(|a| a.pubkey))
        .unique()
        .map(|pk| AccountMeta::new(pk, false))
        .collect();

    let compute_price_ix =
        compute_price_instruction_for_accounts(client, &accounts, MIN_PRIORITY_FEE).await?;

    insert_or_replace_compute_instructions(
        &mut updated_instructions,
        compute_budget_ix,
        compute_price_ix,
    );

    Ok(updated_instructions)
}

fn insert_or_replace_compute_instructions(
    instructions: &mut Vec<Instruction>,
    budget_ix: Instruction,
    price_ix: Instruction,
) {
    if let Some(pos) = instructions
        .iter()
        .position(|ix| ix.program_id == solana_sdk::compute_budget::id())
    {
        instructions[pos] = budget_ix;
        instructions[pos + 1] = price_ix;
    } else {
        instructions.insert(0, budget_ix);
        instructions.insert(1, price_ix);
    }
}<|MERGE_RESOLUTION|>--- conflicted
+++ resolved
@@ -2,20 +2,10 @@
 
 use crate::{
     anchor_lang::ToAccountMetas,
-<<<<<<< HEAD
-    client::SolanaRpcClient,
-=======
     client::{SolanaRpcClient, SOLANA_URL_MAINNET},
->>>>>>> 380abfef
     error::Error,
     keypair::Pubkey,
     solana_client,
-    solana_sdk::{
-        instruction::{AccountMeta, Instruction},
-        message::Message,
-        signers::Signers,
-        transaction::Transaction,
-    },
 };
 use itertools::Itertools;
 
@@ -138,122 +128,4 @@
 ) -> Result<solana_sdk::instruction::Instruction, Error> {
     let priority_fee = get_estimate(client, accounts, fee_range).await?;
     Ok(compute_price_instruction(priority_fee))
-}
-
-pub async fn compute_budget_for_instructions<C: AsRef<SolanaRpcClient>, T: Signers + ?Sized>(
-    client: &C,
-    instructions: &[Instruction],
-    signers: &T,
-    compute_multiplier: f32,
-    payer: Option<&Pubkey>,
-    blockhash: Option<solana_program::hash::Hash>,
-) -> Result<solana_sdk::instruction::Instruction, crate::error::Error> {
-    const DEFAULT_COMPUTE_UNITS: u32 = 1_900_000;
-    // Check for existing compute unit limit instruction and replace it if found
-    let mut updated_instructions = instructions.to_vec();
-
-    let has_compute_limit = updated_instructions.iter().any(|ix| {
-        ix.program_id == solana_sdk::compute_budget::id()
-            && ix.data.first()
-                == solana_sdk::compute_budget::ComputeBudgetInstruction::set_compute_unit_limit(0)
-                    .data
-                    .first()
-    });
-
-    if !has_compute_limit {
-        updated_instructions.insert(0, compute_budget_instruction(DEFAULT_COMPUTE_UNITS));
-    } else {
-        // Replace existing compute unit limit instruction
-        for ix in &mut updated_instructions {
-            if ix.program_id == solana_sdk::compute_budget::id()
-                && ix.data.first()
-                    == solana_sdk::compute_budget::ComputeBudgetInstruction::set_compute_unit_limit(
-                        0,
-                    )
-                    .data
-                    .first()
-            {
-                ix.data =
-                    solana_sdk::compute_budget::ComputeBudgetInstruction::set_compute_unit_limit(
-                        DEFAULT_COMPUTE_UNITS,
-                    )
-                    .data;
-            }
-        }
-    }
-
-    let blockhash_actual = match blockhash {
-        Some(hash) => hash,
-        None => client.as_ref().get_latest_blockhash().await?,
-    };
-
-    let snub_tx = Transaction::new(
-        signers,
-        Message::new(&updated_instructions, payer),
-        blockhash_actual,
-    );
-
-    // Simulate the transaction to get the actual compute used
-    let simulation_result = client.as_ref().simulate_transaction(&snub_tx).await?;
-    let actual_compute_used = simulation_result.value.units_consumed.unwrap_or(200000);
-    let final_compute_budget = (actual_compute_used as f32 * compute_multiplier) as u32;
-    Ok(compute_budget_instruction(final_compute_budget))
-}
-
-pub async fn auto_compute_limit_and_price<C: AsRef<SolanaRpcClient>, T: Signers + ?Sized>(
-    client: &C,
-    instructions: &[Instruction],
-    signers: &T,
-    compute_multiplier: f32,
-    payer: Option<&Pubkey>,
-    blockhash: Option<solana_program::hash::Hash>,
-) -> Result<Vec<Instruction>, Error> {
-    let mut updated_instructions = instructions.to_vec();
-
-    // Compute budget instruction
-    let compute_budget_ix = compute_budget_for_instructions(
-        client,
-        &updated_instructions,
-        signers,
-        compute_multiplier,
-        payer,
-        blockhash,
-    )
-    .await?;
-
-    // Compute price instruction
-    let accounts: Vec<AccountMeta> = instructions
-        .iter()
-        .flat_map(|i| i.accounts.iter().map(|a| a.pubkey))
-        .unique()
-        .map(|pk| AccountMeta::new(pk, false))
-        .collect();
-
-    let compute_price_ix =
-        compute_price_instruction_for_accounts(client, &accounts, MIN_PRIORITY_FEE).await?;
-
-    insert_or_replace_compute_instructions(
-        &mut updated_instructions,
-        compute_budget_ix,
-        compute_price_ix,
-    );
-
-    Ok(updated_instructions)
-}
-
-fn insert_or_replace_compute_instructions(
-    instructions: &mut Vec<Instruction>,
-    budget_ix: Instruction,
-    price_ix: Instruction,
-) {
-    if let Some(pos) = instructions
-        .iter()
-        .position(|ix| ix.program_id == solana_sdk::compute_budget::id())
-    {
-        instructions[pos] = budget_ix;
-        instructions[pos + 1] = price_ix;
-    } else {
-        instructions.insert(0, budget_ix);
-        instructions.insert(1, price_ix);
-    }
 }