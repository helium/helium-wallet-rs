use crate::{
    anchor_lang::ToAccountMetas,
    client::{SolanaRpcClient, SOLANA_URL_MAINNET},
    error::Error,
    keypair::Pubkey,
    solana_client,
    solana_sdk::instruction::Instruction,
};
use itertools::Itertools;
<<<<<<< HEAD
use solana_sdk::{
    address_lookup_table::AddressLookupTableAccount,
    instruction::{AccountMeta, Instruction},
    message::{v0, VersionedMessage},
    signature::NullSigner,
    transaction::VersionedTransaction,
};
=======
use std::ops::RangeInclusive;
>>>>>>> db1e71fd

pub const MAX_RECENT_PRIORITY_FEE_ACCOUNTS: usize = 128;
pub const MIN_PRIORITY_FEE: u64 = 1;
pub const MAX_PRIORITY_FEE: u64 = 2500000;

pub async fn get_estimate<C: AsRef<SolanaRpcClient>>(
    client: &C,
    accounts: &impl ToAccountMetas,
    fee_range: RangeInclusive<u64>,
) -> Result<u64, Error> {
    let client_url = client.as_ref().url();
    if client_url == SOLANA_URL_MAINNET || client_url.contains("mainnet.helius") {
        helius::get_estimate(client, accounts, fee_range).await
    } else {
        base::get_estimate(client, accounts, fee_range).await
    }
}

fn account_keys(accounts: &impl ToAccountMetas) -> impl Iterator<Item = Pubkey> {
    accounts
        .to_account_metas(None)
        .into_iter()
        .filter(|account_meta| account_meta.is_writable)
        .map(|x| x.pubkey)
        .unique()
        .take(MAX_RECENT_PRIORITY_FEE_ACCOUNTS)
}

mod helius {
    use super::*;
    use serde::Deserialize;
    use serde_json::json;

    pub async fn get_estimate<C: AsRef<SolanaRpcClient>>(
        client: &C,
        accounts: &impl ToAccountMetas,
        fee_range: RangeInclusive<u64>,
    ) -> Result<u64, Error> {
        #[derive(Debug, Deserialize)]
        #[serde(rename_all = "camelCase")]
        struct Response {
            priority_fee_estimate: f64,
        }
        let request = solana_client::rpc_request::RpcRequest::Custom {
            method: "getPriorityFeeEstimate",
        };
        let account_keys: Vec<_> = account_keys(accounts).map(|v| v.to_string()).collect();
        let params = json!([
            {
                "accountKeys": account_keys,
                "options": {
                    "recommended": true,
                    "evaluateEmptySlotAsZero": true
                }
            }
        ]);

        let response: Response = client.as_ref().send(request, params).await?;
        Ok((response.priority_fee_estimate.ceil() as u64)
            .min(*fee_range.end())
            .max(*fee_range.start()))
    }
}

mod base {
    use super::*;

    pub async fn get_estimate<C: AsRef<SolanaRpcClient>>(
        client: &C,
        accounts: &impl ToAccountMetas,
        fee_range: RangeInclusive<u64>,
    ) -> Result<u64, Error> {
        let account_keys: Vec<_> = account_keys(accounts).collect();
        let recent_fees = client
            .as_ref()
            .get_recent_prioritization_fees(&account_keys)
            .await?;
        let mut max_per_slot = Vec::new();
        for (slot, fees) in &recent_fees.into_iter().chunk_by(|x| x.slot) {
            let Some(maximum) = fees.map(|x| x.prioritization_fee).max() else {
                continue;
            };
            max_per_slot.push((slot, maximum));
        }
        // Only take the most recent 20 maximum fees:
        max_per_slot.sort_by(|a, b| a.0.cmp(&b.0).reverse());
        let mut max_per_slot: Vec<_> = max_per_slot.into_iter().take(20).map(|x| x.1).collect();
        max_per_slot.sort();
        // Get the median:
        let num_recent_fees = max_per_slot.len();
        let mid = num_recent_fees / 2;
        let estimate = if num_recent_fees == 0 {
            *fee_range.start()
        } else if num_recent_fees % 2 == 0 {
            // If the number of samples is even, taken the mean of the two median fees
            (max_per_slot[mid - 1] + max_per_slot[mid]) / 2
        } else {
            max_per_slot[mid]
        }
        .min(*fee_range.end())
        .max(*fee_range.start());
        Ok(estimate)
    }
}

pub fn compute_placeholder_instructions() -> [Instruction; 2] {
    [
        // Set budget high, will be updated by client or simulation
        compute_budget_instruction(1_000_000),
        compute_price_instruction(MIN_PRIORITY_FEE),
    ]
}

pub fn compute_budget_instruction(compute_limit: u32) -> Instruction {
    solana_sdk::compute_budget::ComputeBudgetInstruction::set_compute_unit_limit(compute_limit)
}

pub fn compute_price_instruction(priority_fee: u64) -> Instruction {
    solana_sdk::compute_budget::ComputeBudgetInstruction::set_compute_unit_price(priority_fee)
}

pub async fn compute_price_instruction_for_accounts<C: AsRef<SolanaRpcClient>>(
    client: &C,
    accounts: &impl ToAccountMetas,
    fee_range: RangeInclusive<u64>,
) -> Result<Instruction, Error> {
    let priority_fee = get_estimate(client, accounts, fee_range).await?;
    Ok(compute_price_instruction(priority_fee))
}

<<<<<<< HEAD
pub async fn compute_budget_for_instructions<C: AsRef<SolanaRpcClient>>(
    client: &C,
    instructions: &[Instruction],
    compute_multiplier: f32,
    payer: &Pubkey,
    blockhash: Option<solana_program::hash::Hash>,
    lookup_tables: Option<Vec<AddressLookupTableAccount>>,
) -> Result<solana_sdk::instruction::Instruction, crate::error::Error> {
    // Check for existing compute unit limit instruction and replace it if found
    let mut updated_instructions = instructions.to_vec();
    let mut has_compute_budget = false;
    for ix in &mut updated_instructions {
        if ix.program_id == solana_sdk::compute_budget::id()
            && ix.data.first()
                == solana_sdk::compute_budget::ComputeBudgetInstruction::set_compute_unit_limit(0)
                    .data
                    .first()
        {
            ix.data = solana_sdk::compute_budget::ComputeBudgetInstruction::set_compute_unit_limit(
                1900000,
            )
            .data; // Replace limit
            has_compute_budget = true;
            break;
        }
    }

    if !has_compute_budget {
        // Prepend compute budget instruction if none was found
        updated_instructions.insert(
            0,
            solana_sdk::compute_budget::ComputeBudgetInstruction::set_compute_unit_limit(1900000),
        );
    }

    let blockhash_actual = match blockhash {
        Some(hash) => hash,
        None => client.as_ref().get_latest_blockhash().await?,
    };

    let message = VersionedMessage::V0(v0::Message::try_compile(
        payer,
        &updated_instructions,
        lookup_tables.unwrap_or_default().as_slice(),
        blockhash_actual,
    )?);

    let num_signers = updated_instructions
        .iter()
        .flat_map(|ix| ix.accounts.iter())
        .filter(|a| a.is_signer)
        .map(|a| a.pubkey)
        .chain(std::iter::once(*payer)) // Include payer
        .unique()
        .count();

    let signers = (0..num_signers)
        .map(|_| NullSigner::new(payer))
        .collect::<Vec<_>>();

    let null_signers: Vec<&NullSigner> = signers.iter().collect();
    let snub_tx = VersionedTransaction::try_new(message, null_signers.as_slice())?;

    // Simulate the transaction to get the actual compute used
    let simulation_result = client.as_ref().simulate_transaction(&snub_tx).await?;
    if let Some(err) = simulation_result.value.err {
        return Err(Error::SimulatedTransactionError(err));
    }
    let actual_compute_used = simulation_result.value.units_consumed.unwrap_or(200000);
    let final_compute_budget = (actual_compute_used as f32 * compute_multiplier) as u32;
    Ok(compute_budget_instruction(final_compute_budget))
}

pub async fn auto_compute_limit_and_price<C: AsRef<SolanaRpcClient>>(
    client: &C,
    instructions: &[Instruction],
    compute_multiplier: f32,
    payer: &Pubkey,
    blockhash: Option<solana_program::hash::Hash>,
    lookup_tables: Option<Vec<AddressLookupTableAccount>>,
) -> Result<Vec<Instruction>, Error> {
    let mut updated_instructions = instructions.to_vec();

    // Compute budget instruction
    let compute_budget_ix = compute_budget_for_instructions(
        client,
        &updated_instructions,
        compute_multiplier,
        payer,
        blockhash,
        lookup_tables,
    )
    .await?;

    // Compute price instruction
    let accounts: Vec<AccountMeta> = instructions
        .iter()
        .flat_map(|i| i.accounts.iter().map(|a| a.pubkey))
        .unique()
        .map(|pk| AccountMeta::new(pk, false))
        .collect();

    let compute_price_ix = compute_price_instruction_for_accounts(
        client,
        &accounts,
        RangeInclusive::new(MIN_PRIORITY_FEE, MAX_PRIORITY_FEE),
    )
    .await?;

    insert_or_replace_compute_instructions(
        &mut updated_instructions,
        compute_budget_ix,
        compute_price_ix,
    );

    Ok(updated_instructions)
}

fn insert_or_replace_compute_instructions(
    instructions: &mut Vec<Instruction>,
    budget_ix: Instruction,
    price_ix: Instruction,
) {
    if let Some(pos) = instructions
        .iter()
        .position(|ix| ix.program_id == solana_sdk::compute_budget::id())
    {
        instructions[pos] = budget_ix;
        instructions[pos + 1] = price_ix;
    } else {
        instructions.insert(0, budget_ix);
        instructions.insert(1, price_ix);
    }
=======
pub async fn compute_price_instruction_for_instructions<C: AsRef<SolanaRpcClient>>(
    client: &C,
    instructions: &[Instruction],
    fee_range: RangeInclusive<u64>,
) -> Result<Instruction, Error> {
    let accounts = instructions
        .iter()
        .flat_map(|each| each.accounts.clone())
        .collect_vec();
    compute_price_instruction_for_accounts(client, &accounts, fee_range).await
>>>>>>> db1e71fd
}<|MERGE_RESOLUTION|>--- conflicted
+++ resolved
@@ -7,17 +7,7 @@
     solana_sdk::instruction::Instruction,
 };
 use itertools::Itertools;
-<<<<<<< HEAD
-use solana_sdk::{
-    address_lookup_table::AddressLookupTableAccount,
-    instruction::{AccountMeta, Instruction},
-    message::{v0, VersionedMessage},
-    signature::NullSigner,
-    transaction::VersionedTransaction,
-};
-=======
 use std::ops::RangeInclusive;
->>>>>>> db1e71fd
 
 pub const MAX_RECENT_PRIORITY_FEE_ACCOUNTS: usize = 128;
 pub const MIN_PRIORITY_FEE: u64 = 1;
@@ -148,141 +138,6 @@
     Ok(compute_price_instruction(priority_fee))
 }
 
-<<<<<<< HEAD
-pub async fn compute_budget_for_instructions<C: AsRef<SolanaRpcClient>>(
-    client: &C,
-    instructions: &[Instruction],
-    compute_multiplier: f32,
-    payer: &Pubkey,
-    blockhash: Option<solana_program::hash::Hash>,
-    lookup_tables: Option<Vec<AddressLookupTableAccount>>,
-) -> Result<solana_sdk::instruction::Instruction, crate::error::Error> {
-    // Check for existing compute unit limit instruction and replace it if found
-    let mut updated_instructions = instructions.to_vec();
-    let mut has_compute_budget = false;
-    for ix in &mut updated_instructions {
-        if ix.program_id == solana_sdk::compute_budget::id()
-            && ix.data.first()
-                == solana_sdk::compute_budget::ComputeBudgetInstruction::set_compute_unit_limit(0)
-                    .data
-                    .first()
-        {
-            ix.data = solana_sdk::compute_budget::ComputeBudgetInstruction::set_compute_unit_limit(
-                1900000,
-            )
-            .data; // Replace limit
-            has_compute_budget = true;
-            break;
-        }
-    }
-
-    if !has_compute_budget {
-        // Prepend compute budget instruction if none was found
-        updated_instructions.insert(
-            0,
-            solana_sdk::compute_budget::ComputeBudgetInstruction::set_compute_unit_limit(1900000),
-        );
-    }
-
-    let blockhash_actual = match blockhash {
-        Some(hash) => hash,
-        None => client.as_ref().get_latest_blockhash().await?,
-    };
-
-    let message = VersionedMessage::V0(v0::Message::try_compile(
-        payer,
-        &updated_instructions,
-        lookup_tables.unwrap_or_default().as_slice(),
-        blockhash_actual,
-    )?);
-
-    let num_signers = updated_instructions
-        .iter()
-        .flat_map(|ix| ix.accounts.iter())
-        .filter(|a| a.is_signer)
-        .map(|a| a.pubkey)
-        .chain(std::iter::once(*payer)) // Include payer
-        .unique()
-        .count();
-
-    let signers = (0..num_signers)
-        .map(|_| NullSigner::new(payer))
-        .collect::<Vec<_>>();
-
-    let null_signers: Vec<&NullSigner> = signers.iter().collect();
-    let snub_tx = VersionedTransaction::try_new(message, null_signers.as_slice())?;
-
-    // Simulate the transaction to get the actual compute used
-    let simulation_result = client.as_ref().simulate_transaction(&snub_tx).await?;
-    if let Some(err) = simulation_result.value.err {
-        return Err(Error::SimulatedTransactionError(err));
-    }
-    let actual_compute_used = simulation_result.value.units_consumed.unwrap_or(200000);
-    let final_compute_budget = (actual_compute_used as f32 * compute_multiplier) as u32;
-    Ok(compute_budget_instruction(final_compute_budget))
-}
-
-pub async fn auto_compute_limit_and_price<C: AsRef<SolanaRpcClient>>(
-    client: &C,
-    instructions: &[Instruction],
-    compute_multiplier: f32,
-    payer: &Pubkey,
-    blockhash: Option<solana_program::hash::Hash>,
-    lookup_tables: Option<Vec<AddressLookupTableAccount>>,
-) -> Result<Vec<Instruction>, Error> {
-    let mut updated_instructions = instructions.to_vec();
-
-    // Compute budget instruction
-    let compute_budget_ix = compute_budget_for_instructions(
-        client,
-        &updated_instructions,
-        compute_multiplier,
-        payer,
-        blockhash,
-        lookup_tables,
-    )
-    .await?;
-
-    // Compute price instruction
-    let accounts: Vec<AccountMeta> = instructions
-        .iter()
-        .flat_map(|i| i.accounts.iter().map(|a| a.pubkey))
-        .unique()
-        .map(|pk| AccountMeta::new(pk, false))
-        .collect();
-
-    let compute_price_ix = compute_price_instruction_for_accounts(
-        client,
-        &accounts,
-        RangeInclusive::new(MIN_PRIORITY_FEE, MAX_PRIORITY_FEE),
-    )
-    .await?;
-
-    insert_or_replace_compute_instructions(
-        &mut updated_instructions,
-        compute_budget_ix,
-        compute_price_ix,
-    );
-
-    Ok(updated_instructions)
-}
-
-fn insert_or_replace_compute_instructions(
-    instructions: &mut Vec<Instruction>,
-    budget_ix: Instruction,
-    price_ix: Instruction,
-) {
-    if let Some(pos) = instructions
-        .iter()
-        .position(|ix| ix.program_id == solana_sdk::compute_budget::id())
-    {
-        instructions[pos] = budget_ix;
-        instructions[pos + 1] = price_ix;
-    } else {
-        instructions.insert(0, budget_ix);
-        instructions.insert(1, price_ix);
-    }
-=======
 pub async fn compute_price_instruction_for_instructions<C: AsRef<SolanaRpcClient>>(
     client: &C,
     instructions: &[Instruction],
@@ -293,5 +148,4 @@
         .flat_map(|each| each.accounts.clone())
         .collect_vec();
     compute_price_instruction_for_accounts(client, &accounts, fee_range).await
->>>>>>> db1e71fd
 }