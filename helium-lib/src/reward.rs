use crate::{
    anchor_lang::{InstructionData, ToAccountMetas},
    asset, circuit_breaker,
    client::{DasClient, GetAnchorAccount, SolanaRpcClient},
    dao::Dao,
    entity_key::{self, AsEntityKey, KeySerialization},
    error::{DecodeError, EncodeError, Error},
    helium_entity_manager,
    keypair::{Keypair, Pubkey},
    kta, lazy_distributor, message, priority_fee,
    programs::SPL_ACCOUNT_COMPRESSION_PROGRAM_ID,
    rewards_oracle,
    solana_sdk::{
        instruction::Instruction, signature::NullSigner, signer::Signer,
        transaction::VersionedTransaction,
    },
    token::{Token, TokenAmount},
    TransactionOpts,
};
use chrono::Utc;
use futures::{
    stream::{self, StreamExt, TryStreamExt},
    TryFutureExt,
};
use itertools::{izip, Itertools};
use serde::{Deserialize, Serialize};
use std::collections::HashMap;

#[derive(Debug, Serialize, Clone)]
pub struct Oracle {
    #[serde(with = "crate::keypair::serde_pubkey")]
    pub key: Pubkey,
    pub url: String,
}

impl From<lazy_distributor::OracleConfigV0> for Oracle {
    fn from(value: lazy_distributor::OracleConfigV0) -> Self {
        Self {
            key: value.oracle,
            url: value.url,
        }
    }
}

#[derive(Debug, Serialize, Clone)]
pub struct OracleReward {
    pub oracle: Oracle,
    pub index: u16,
    pub reward: TokenAmount,
}

#[derive(Debug, Clone, Copy, Eq, PartialEq, Hash, serde::Serialize, serde::Deserialize)]
#[cfg_attr(feature = "clap", derive(clap::ValueEnum))]
#[serde(rename_all = "lowercase")]
pub enum ClaimableToken {
    Iot,
    Mobile,
    Hnt,
}

impl From<ClaimableToken> for Token {
    fn from(value: ClaimableToken) -> Self {
        match value {
            ClaimableToken::Iot => Token::Iot,
            ClaimableToken::Mobile => Token::Mobile,
            ClaimableToken::Hnt => Token::Hnt,
        }
    }
}

impl ClaimableToken {
    pub fn mint(&self) -> &Pubkey {
        match self {
            Self::Iot => Token::Iot.mint(),
            Self::Mobile => Token::Mobile.mint(),
            Self::Hnt => Token::Hnt.mint(),
        }
    }
    pub fn lazy_distributor_key(&self) -> Pubkey {
        let (key, _) = Pubkey::find_program_address(
            &[b"lazy_distributor", self.mint().as_ref()],
            &lazy_distributor::id(),
        );
        key
    }
    pub fn recipient_key_from_kta(&self, kta: &helium_entity_manager::KeyToAssetV0) -> Pubkey {
        let (key, _) = Pubkey::find_program_address(
            &[
                b"recipient",
                self.lazy_distributor_key().as_ref(),
                kta.asset.as_ref(),
            ],
            &lazy_distributor::id(),
        );
        key
    }
}

pub async fn lazy_distributor<C: GetAnchorAccount>(
    client: &C,
    token: ClaimableToken,
) -> Result<lazy_distributor::LazyDistributorV0, Error> {
    client
<<<<<<< HEAD
        .anchor_account::<lazy_distributor::LazyDistributorV0>(&subdao.lazy_distributor())
        .await?
        .ok_or_else(|| Error::account_not_found())
=======
        .anchor_account::<lazy_distributor::LazyDistributorV0>(&token.lazy_distributor_key())
        .await
>>>>>>> 380abfef
}

pub fn lazy_distributor_circuit_breaker(
    ld_account: &lazy_distributor::LazyDistributorV0,
) -> Pubkey {
    let (circuit_breaker, _) = Pubkey::find_program_address(
        &[
            b"account_windowed_breaker",
            ld_account.rewards_escrow.as_ref(),
        ],
        &circuit_breaker::id(),
    );
    circuit_breaker
}

fn time_decay_previous_value(
    config: &circuit_breaker::WindowedCircuitBreakerConfigV0,
    window: &circuit_breaker::WindowV0,
    unix_timestamp: i64,
) -> Option<u64> {
    let time_elapsed = unix_timestamp.checked_sub(window.last_unix_timestamp)?;
    u64::try_from(
        u128::from(window.last_aggregated_value)
            .checked_mul(
                // (window_size_seconds - min(window_size_seconds, time_elapsed)) / window_size_seconds
                // = (1 -  min((time_elapsed / window_size_seconds), 1))
                u128::from(config.window_size_seconds.checked_sub(std::cmp::min(
                    u64::try_from(time_elapsed).ok()?,
                    config.window_size_seconds,
                ))?),
            )?
            .checked_div(u128::from(config.window_size_seconds))?,
    )
    .ok()
}

pub async fn max_claim<C: GetAnchorAccount>(
    client: &C,
    token: ClaimableToken,
) -> Result<TokenAmount, Error> {
    let ld_account = lazy_distributor(client, token).await?;
    let circuit_breaker_account: circuit_breaker::AccountWindowedCircuitBreakerV0 = client
        .anchor_account(&lazy_distributor_circuit_breaker(&ld_account))
        .await?
        .ok_or_else(|| Error::account_not_found())?;
    let threshold = match circuit_breaker_account.config {
        circuit_breaker::WindowedCircuitBreakerConfigV0 {
            threshold_type: circuit_breaker::ThresholdType::Absolute,
            threshold,
            ..
        } => threshold,
        _ => return Err(DecodeError::other("percent max claim threshold not supported").into()),
    };
    let remaining = time_decay_previous_value(
        &circuit_breaker_account.config,
        &circuit_breaker_account.last_window,
        Utc::now().timestamp(),
    )
    .ok_or_else(|| DecodeError::other("failed to calculate decayed rewards"))?;
    Ok(Token::from(token).amount(threshold - remaining))
}

fn set_current_rewards_instruction(
    token: ClaimableToken,
    kta_key: &Pubkey,
    kta: &helium_entity_manager::KeyToAssetV0,
    reward: &OracleReward,
) -> Result<Instruction, Error> {
    let accounts = rewards_oracle::accounts::SetCurrentRewardsWrapperV1 {
        oracle: reward.oracle.key,
        lazy_distributor: token.lazy_distributor_key(),
        recipient: token.recipient_key_from_kta(kta),
        lazy_distributor_program: lazy_distributor::id(),
        system_program: solana_sdk::system_program::id(),
        key_to_asset: *kta_key,
        oracle_signer: Dao::oracle_signer_key(),
    }
    .to_account_metas(None);

    let ix = Instruction {
        program_id: rewards_oracle::id(),
        accounts,
        data: rewards_oracle::instruction::SetCurrentRewardsWrapperV1 {
            _args: rewards_oracle::SetCurrentRewardsWrapperArgsV1 {
                current_rewards: reward.reward.amount,
                oracle_index: reward.index,
            },
        }
        .data(),
    };
    Ok(ix)
}

pub fn distribute_rewards_instruction(
    token: ClaimableToken,
    ld_account: &lazy_distributor::LazyDistributorV0,
    kta: &helium_entity_manager::KeyToAssetV0,
    destination_account: Option<Pubkey>,
    asset_with_proof: &(asset::Asset, asset::AssetProof),
    payer: Pubkey,
) -> Result<Instruction, Error> {
    let (asset, asset_proof) = asset_with_proof;
    macro_rules! mk_common {
        ($name: ident, $dest_account: expr) => {
            $name {
                payer,
                lazy_distributor: token.lazy_distributor_key(),
                associated_token_program: spl_associated_token_account::id(),
                rewards_mint: *token.mint(),
                rewards_escrow: ld_account.rewards_escrow,
                system_program: solana_sdk::system_program::ID,
                token_program: anchor_spl::token::ID,
                circuit_breaker_program: circuit_breaker::id(),
                owner: asset.ownership.owner,
                circuit_breaker: lazy_distributor_circuit_breaker(&ld_account),
                recipient: token.recipient_key_from_kta(kta),
                destination_account: Token::from(token).associated_token_adress($dest_account),
            }
        };
    }
    use lazy_distributor::accounts::{
        DistributeCompressionRewardsV0Common, DistributeCustomDestinationV0Common,
    };
    let accounts = if let Some(destination) = destination_account {
        lazy_distributor::accounts::DistributeCustomDestinationV0 {
            DistributeCustomDestinationV0common: mk_common!(
                DistributeCustomDestinationV0Common,
                &destination
            ),
        }
        .to_account_metas(None)
    } else {
        lazy_distributor::accounts::DistributeCompressionRewardsV0 {
            DistributeCompressionRewardsV0common: mk_common!(
                DistributeCompressionRewardsV0Common,
                &asset.ownership.owner
            ),
            compression_program: SPL_ACCOUNT_COMPRESSION_PROGRAM_ID,
            merkle_tree: asset.compression.tree,
        }
        .to_account_metas(None)
    };

    let mut ix = Instruction {
        accounts,
        program_id: lazy_distributor::id(),
        data: lazy_distributor::instruction::DistributeCompressionRewardsV0 {
            _args: lazy_distributor::DistributeCompressionRewardsArgsV0 {
                data_hash: asset.compression.data_hash,
                creator_hash: asset.compression.creator_hash,
                root: asset_proof.root.to_bytes(),
                index: asset.compression.leaf_id()?,
            },
        }
        .data(),
    };

    ix.accounts.extend_from_slice(&asset_proof.proof(Some(3))?);
    Ok(ix)
}

pub async fn claim<C: AsRef<DasClient> + AsRef<SolanaRpcClient> + GetAnchorAccount>(
    client: &C,
    token: ClaimableToken,
    amount: Option<u64>,
    encoded_entity_key: &entity_key::EncodedEntityKey,
    keypair: &Keypair,
    opts: &TransactionOpts,
) -> Result<Option<(VersionedTransaction, u64)>, Error> {
    let Some((mut txn, block_height)) = claim_transaction(
        client,
        token,
        amount,
        encoded_entity_key,
        &keypair.pubkey(),
        opts,
    )
    .await?
    else {
        return Ok(None);
    };

    let message_data = txn.message.serialize();
    let signature = keypair.try_sign_message(&message_data)?;
    txn.signatures[0] = signature;
    Ok(Some((txn, block_height)))
}

pub fn claim_instructions(
    token: ClaimableToken,
    ld_account: &lazy_distributor::LazyDistributorV0,
    keyed_kta: &(Pubkey, helium_entity_manager::KeyToAssetV0),
    asset_with_proof: &(asset::Asset, asset::AssetProof),
    recipient: &Option<lazy_distributor::RecipientV0>,
    lifetime_rewards: &OracleReward,
    payer: &Pubkey,
) -> Result<Vec<Instruction>, Error> {
    let (kta_key, kta) = keyed_kta;
    let (init_ix, destination) = if let Some(recipient) = recipient {
        (
            None,
            (recipient.destination != Pubkey::default()).then_some(recipient.destination),
        )
    } else {
        let ix = recipient::init_instruction(token, kta, asset_with_proof, payer)?;
        (Some(ix), None)
    };
    let set_current_ix = set_current_rewards_instruction(token, kta_key, kta, lifetime_rewards)?;
    let distribute_ix = distribute_rewards_instruction(
        token,
        ld_account,
        kta,
        destination,
        asset_with_proof,
        *payer,
    )?;
    let ixs = [init_ix, Some(set_current_ix), Some(distribute_ix)]
        .into_iter()
        .flatten()
        .collect_vec();
    Ok(ixs)
}

pub async fn claim_transaction<C: AsRef<DasClient> + AsRef<SolanaRpcClient> + GetAnchorAccount>(
    client: &C,
    token: ClaimableToken,
    amount: Option<u64>,
    encoded_entity_key: &entity_key::EncodedEntityKey,
    payer: &Pubkey,
    opts: &TransactionOpts,
) -> Result<Option<(VersionedTransaction, u64)>, Error> {
    let entity_key_string = encoded_entity_key.to_string();
    let pending = pending(
        client,
        token,
        &[encoded_entity_key.to_string()],
        encoded_entity_key.encoding.into(),
    )
    .await?;

    if let Some(0) = amount {
        return Ok(None);
    }
    let Some(pending_reward) = pending.get(&entity_key_string) else {
        return Ok(None);
    };
    let max_claim = max_claim(client, token).await?;

    let mut lifetime_rewards = lifetime(client, token, &[entity_key_string.clone()])
        .and_then(|mut lifetime_map| async move {
            lifetime_map
                .remove(&entity_key_string)
                .and_then(|mut rewards| rewards.pop())
                .ok_or(Error::account_not_found())
        })
        .await?;

    let to_claim = amount
        .unwrap_or(pending_reward.reward.amount)
        .min(max_claim.amount);
    lifetime_rewards.reward.amount =
        lifetime_rewards.reward.amount - pending_reward.reward.amount + to_claim;

    let ld_account = lazy_distributor(client, token).await?;
    let entity_key = encoded_entity_key.as_entity_key()?;
    let kta_key = Dao::Hnt.entity_key_to_kta_key(&entity_key);
    let kta = kta::get(&kta_key).await?;
    let asset_with_proof = asset::for_kta_with_proof(client, &kta).await?;
    let recipient = recipient::for_kta(client, token, &kta).await?;

    let ixs = claim_instructions(
        token,
        &ld_account,
        &(kta_key, kta),
        &asset_with_proof,
        &recipient,
        &lifetime_rewards,
        payer,
    )?;
    let ixs_accounts = ixs
        .iter()
        .flat_map(|ixn| ixn.accounts.clone())
        .collect_vec();
    let init_budget = (ixs.len() > 2)
        .then_some(recipient::INIT_INSTRUCTION_BUDGET)
        .unwrap_or_default();
    let ixs = [
        &[
            priority_fee::compute_budget_instruction(init_budget + 200_000),
            priority_fee::compute_price_instruction_for_accounts(
                client,
                &ixs_accounts,
                opts.fee_range(),
            )
            .await?,
        ],
        ixs.as_slice(),
    ]
    .concat();

    let (msg, block_height) = message::mk_message(client, &ixs, &opts.lut_addresses, payer).await?;
    let txn = VersionedTransaction::try_new(
        msg,
        &[
            // Set payer as first account key to allow callers to sign
            &NullSigner::new(payer),
            &NullSigner::new(&lifetime_rewards.oracle.key),
        ],
    )?;
    let signed_txn = oracle_sign(&lifetime_rewards.oracle.url, txn).await?;
    Ok(Some((signed_txn, block_height)))
}

pub async fn pending<C: GetAnchorAccount>(
    client: &C,
    token: ClaimableToken,
    entity_key_strings: &[String],
    entity_key_encoding: KeySerialization,
) -> Result<HashMap<String, OracleReward>, Error> {
    fn for_entity_key(
        bulk_rewards: &HashMap<String, Vec<OracleReward>>,
        entity_key_string: &str,
    ) -> Option<OracleReward> {
        let oracle_rewards = bulk_rewards.get(entity_key_string)?;
        let mut sorted_oracle_rewards = oracle_rewards.clone();
        sorted_oracle_rewards.sort_unstable_by_key(|oracle_reward| oracle_reward.reward.amount);
        Some(sorted_oracle_rewards.remove(sorted_oracle_rewards.len() / 2))
    }

    let bulk_rewards = lifetime(client, token, entity_key_strings).await?;
    // collect entity keys to request all ktas at once
    let entity_keys: Vec<Vec<u8>> = entity_key_strings
        .iter()
        .map(|entity_key_string| entity_key::from_str(entity_key_string, entity_key_encoding))
        .try_collect()?;
    let ktas = kta::for_entity_keys(&entity_keys).await?;
    // Collect rewarded entities
    let (rewarded_entity_key_strings, rewarded_ktas, rewards): (
        Vec<String>,
        Vec<helium_entity_manager::KeyToAssetV0>,
        Vec<OracleReward>,
    ) = izip!(entity_key_strings, ktas)
        .map(|(entity_key_string, kta)| {
            for_entity_key(&bulk_rewards, entity_key_string)
                .map(|reward| (entity_key_string.to_owned(), kta, reward))
        })
        .flatten()
        .collect::<Vec<(String, helium_entity_manager::KeyToAssetV0, OracleReward)>>()
        .into_iter()
        .multiunzip();
    // Get all recipients for rewarded assets
    let recipients = recipient::for_ktas(client, token, &rewarded_ktas).await?;
    // And adjust the oracle reward by the already claimed rewards in the recipient if available
    let entity_key_rewards = izip!(rewarded_entity_key_strings, rewards, recipients)
        .filter_map(|(entity_key_string, mut reward, maybe_recipient)| {
            if let Some(recipient) = maybe_recipient {
                reward.reward.amount = reward.reward.amount.saturating_sub(recipient.total_rewards);
            }
            // Filter out 0 rewards
            if reward.reward.amount == 0 {
                None
            } else {
                Some((entity_key_string, reward))
            }
        })
        .collect();
    Ok(entity_key_rewards)
}

pub async fn lifetime<C: GetAnchorAccount>(
    client: &C,
    token: ClaimableToken,
    entity_key_strings: &[String],
) -> Result<HashMap<String, Vec<OracleReward>>, Error> {
    let ld_account = lazy_distributor(client, token).await?;
    stream::iter(ld_account.oracles)
        .enumerate()
        .map(Ok)
        .try_fold(
            HashMap::new(),
            |mut result, (index, oracle): (usize, lazy_distributor::OracleConfigV0)| async move {
                let bulk_rewards = bulk_from_oracle(token, &oracle.url, entity_key_strings).await?;
                bulk_rewards
                    .into_iter()
                    .for_each(|(entity_key, token_amount)| {
                        let oracle_reward = OracleReward {
                            oracle: oracle.clone().into(),
                            index: index as u16,
                            reward: token_amount,
                        };
                        let entity_rewards: &mut Vec<_> = result.entry(entity_key).or_default();
                        entity_rewards.push(oracle_reward);
                    });
                Ok(result)
            },
        )
        .await
}

async fn oracle_sign(
    oracle: &str,
    txn: VersionedTransaction,
) -> Result<VersionedTransaction, Error> {
    #[derive(Debug, Serialize, Deserialize)]
    struct Data {
        data: Vec<u8>,
    }
    #[derive(Debug, Serialize)]
    struct OracleSignRequest {
        transaction: Data,
    }
    #[derive(Debug, Deserialize)]
    struct OracleSignResponse {
        pub transaction: Data,
    }
    let client = reqwest::Client::new();
    let transaction = Data {
        data: bincode::serialize(&txn).map_err(EncodeError::from)?,
    };
    let response = client
        .post(oracle.to_string())
        .json(&OracleSignRequest { transaction })
        .send()
        .await?
        .json::<OracleSignResponse>()
        .await?;
    let signed_tx = bincode::deserialize(&response.transaction.data).map_err(DecodeError::from)?;
    Ok(signed_tx)
}

async fn bulk_from_oracle(
    token: ClaimableToken,
    oracle: &str,
    entity_keys: &[String],
) -> Result<HashMap<String, TokenAmount>, Error> {
    #[derive(Debug, Serialize, Deserialize)]
    #[serde(rename_all = "camelCase")]
    struct OracleBulkRewardRequest {
        entity_keys: Vec<String>,
    }

    #[derive(Debug, Serialize, Deserialize)]
    #[serde(rename_all = "camelCase")]
    struct OracleBulkRewardResponse {
        current_rewards: HashMap<String, serde_json::Value>,
    }

    let client = reqwest::Client::new();
    let oracle_rewards_response = client
        .post(format!("{oracle}/bulk-rewards"))
        .json(&OracleBulkRewardRequest {
            entity_keys: entity_keys.into(),
        })
        .send()
        .await?
        .json::<OracleBulkRewardResponse>()
        .await?;
    oracle_rewards_response
        .current_rewards
        .into_iter()
        .map(|(entity_key_string, value)| {
            value_to_token_amount(token, value).map(|amount| (entity_key_string, amount))
        })
        .try_collect()
}

pub mod recipient {
    use super::*;

    pub async fn for_kta<C: GetAnchorAccount>(
        client: &C,
        token: ClaimableToken,
        kta: &helium_entity_manager::KeyToAssetV0,
    ) -> Result<Option<lazy_distributor::RecipientV0>, Error> {
<<<<<<< HEAD
        let recipient_key = subdao.receipient_key_from_kta(kta);
        Ok(client.anchor_account(&recipient_key).await?)
=======
        let recipient_key = token.recipient_key_from_kta(kta);
        Ok(client.anchor_account(&recipient_key).await.ok())
>>>>>>> 380abfef
    }

    pub async fn for_entity_key<C: GetAnchorAccount, E: AsEntityKey>(
        client: &C,
        token: ClaimableToken,
        entity_key: &E,
    ) -> Result<Option<lazy_distributor::RecipientV0>, Error> {
        let kta = kta::for_entity_key(entity_key).await?;
        for_kta(client, token, &kta).await
    }

    pub async fn for_ktas<C: GetAnchorAccount>(
        client: &C,
        token: ClaimableToken,
        ktas: &[helium_entity_manager::KeyToAssetV0],
    ) -> Result<Vec<Option<lazy_distributor::RecipientV0>>, Error> {
        let recipient_keys: Vec<Pubkey> = ktas
            .iter()
            .map(|kta| token.recipient_key_from_kta(kta))
            .collect();
        client.anchor_accounts(&recipient_keys).await
    }

    pub async fn for_entity_keys<C: GetAnchorAccount, E: AsEntityKey>(
        client: &C,
        token: ClaimableToken,
        entity_keys: &[E],
    ) -> Result<Vec<Option<lazy_distributor::RecipientV0>>, Error> {
        let ktas = kta::for_entity_keys(entity_keys).await?;
        for_ktas(client, token, &ktas).await
    }

    pub fn init_instruction(
        token: ClaimableToken,
        kta: &helium_entity_manager::KeyToAssetV0,
        asset_with_proof: &(asset::Asset, asset::AssetProof),
        payer: &Pubkey,
    ) -> Result<Instruction, Error> {
        fn mk_accounts(
            payer: Pubkey,
            owner: Pubkey,
            tree: Pubkey,
            token: ClaimableToken,
            kta: &helium_entity_manager::KeyToAssetV0,
        ) -> impl ToAccountMetas {
            lazy_distributor::accounts::InitializeCompressionRecipientV0 {
                payer,
                lazy_distributor: token.lazy_distributor_key(),
                recipient: token.recipient_key_from_kta(kta),
                merkle_tree: tree,
                owner,
                delegate: owner,
                compression_program: SPL_ACCOUNT_COMPRESSION_PROGRAM_ID,
                system_program: solana_sdk::system_program::id(),
            }
        }
        let (asset, asset_proof) = asset_with_proof;
        let mut accounts = mk_accounts(
            *payer,
            asset.ownership.owner,
            asset.compression.tree,
            token,
            kta,
        )
        .to_account_metas(None);
        accounts.extend_from_slice(&asset_proof.proof(Some(3))?);

        let ix = Instruction {
            program_id: lazy_distributor::id(),
            accounts: accounts.to_account_metas(None),
            data: lazy_distributor::instruction::InitializeCompressionRecipientV0 {
                _args: lazy_distributor::InitializeCompressionRecipientArgsV0 {
                    data_hash: asset.compression.data_hash,
                    creator_hash: asset.compression.creator_hash,
                    root: asset_proof.root.to_bytes(),
                    index: asset.compression.leaf_id()?,
                },
            }
            .data(),
        };
        Ok(ix)
    }

    pub const INIT_INSTRUCTION_BUDGET: u32 = 150_000;

    pub async fn init_message<E: AsEntityKey, C: AsRef<SolanaRpcClient> + AsRef<DasClient>>(
        client: &C,
        token: ClaimableToken,
        entity_key: &E,
        payer: &Pubkey,
        opts: &TransactionOpts,
    ) -> Result<(message::VersionedMessage, u64), Error> {
        let kta = kta::for_entity_key(entity_key).await?;
        let asset_with_proof = asset::for_kta_with_proof(client, &kta).await?;

        let ix = init_instruction(token, &kta, &asset_with_proof, payer)?;
        let ixs = &[
            priority_fee::compute_budget_instruction(INIT_INSTRUCTION_BUDGET),
            priority_fee::compute_price_instruction_for_accounts(
                client,
                &ix.accounts,
                opts.fee_range(),
            )
            .await?,
            ix,
        ];
        message::mk_message(client, ixs, &opts.lut_addresses, payer).await
    }

    pub async fn init<E: AsEntityKey, C: AsRef<SolanaRpcClient> + AsRef<DasClient>>(
        client: &C,
        token: ClaimableToken,
        entity_key: &E,
        keypair: &Keypair,
        opts: &TransactionOpts,
    ) -> Result<(VersionedTransaction, u64), Error> {
        let (msg, block_height) =
            init_message(client, token, entity_key, &keypair.pubkey(), opts).await?;
        let txn = VersionedTransaction::try_new(msg, &[keypair])?;
        Ok((txn, block_height))
    }

    pub mod destination {
        use super::*;

        pub async fn for_kta<C: GetAnchorAccount + AsRef<DasClient>>(
            client: &C,
            token: ClaimableToken,
            kta: &helium_entity_manager::KeyToAssetV0,
        ) -> Result<Pubkey, Error> {
            let destination = super::for_kta(client, token, kta)
                .await?
                .map(|recipient| recipient.destination)
                .unwrap_or(Pubkey::default());
            if destination == Pubkey::default() {
                let asset = asset::for_kta(client, kta).await?;
                Ok(asset.ownership.owner)
            } else {
                Ok(destination)
            }
        }

        pub async fn for_ktas<C: GetAnchorAccount + AsRef<DasClient>>(
            client: &C,
            token: ClaimableToken,
            ktas: &[helium_entity_manager::KeyToAssetV0],
        ) -> Result<Vec<Pubkey>, Error> {
            // Get all recipients and map to destination accounts
            let mut maybe_destinations = super::for_ktas(client, token, ktas)
                .await?
                .into_iter()
                .map(|maybe_recipient| maybe_recipient.map(|recipient| recipient.destination))
                .collect_vec();
            // Find all None or default destinations and map the asset key to that index
            let asset_idxs: HashMap<Pubkey, usize> = ktas
                .iter()
                .zip(&maybe_destinations)
                .enumerate()
                .filter_map(
                    |(index, (kta, maybe_destination))| match maybe_destination {
                        None => Some((kta.asset, index)),
                        Some(pubkey) if pubkey == &Pubkey::default() => Some((kta.asset, index)),
                        _ => None,
                    },
                )
                .collect();
            // Get assets for None destinations
            let asset_keys = asset_idxs.keys().map(ToOwned::to_owned).collect_vec();
            let assets = asset::get_many(client, &asset_keys).await?;
            // Replace None or default destinations with the found asset owner
            assets.into_iter().for_each(|asset| {
                if let Some(recipient_index) = asset_idxs.get(&asset.id) {
                    if let Some(target) = maybe_destinations.get_mut(*recipient_index) {
                        *target = Some(asset.ownership.owner);
                    }
                }
            });

            Ok(maybe_destinations.into_iter().flatten().collect())
        }

        pub async fn for_entity_key<C: GetAnchorAccount + AsRef<DasClient>, E: AsEntityKey>(
            client: &C,
            token: ClaimableToken,
            entity_key: &E,
        ) -> Result<Pubkey, Error> {
            let kta = kta::for_entity_key(entity_key).await?;
            for_kta(client, token, &kta).await
        }

        pub async fn for_entity_keys<C: GetAnchorAccount + AsRef<DasClient>, E: AsEntityKey>(
            client: &C,
            token: ClaimableToken,
            entity_keys: &[E],
        ) -> Result<Vec<Pubkey>, Error> {
            let ktas = kta::for_entity_keys(entity_keys).await?;
            for_ktas(client, token, &ktas).await
        }

        pub async fn update_instruction(
            token: ClaimableToken,
            kta: &helium_entity_manager::KeyToAssetV0,
            asset: &asset::Asset,
            asset_proof: &asset::AssetProof,
            destination: &Pubkey,
        ) -> Result<Instruction, Error> {
            use lazy_distributor::{
                instruction::UpdateCompressionDestinationV0, UpdateCompressionDestinationArgsV0,
            };
            fn mk_accounts(
                owner: Pubkey,
                token: ClaimableToken,
                destination: Pubkey,
                merkle_tree: Pubkey,
                kta: &helium_entity_manager::KeyToAssetV0,
            ) -> impl ToAccountMetas {
                lazy_distributor::accounts::UpdateCompressionDestinationV0 {
                    owner,
                    destination,
                    recipient: token.recipient_key_from_kta(kta),
                    compression_program: SPL_ACCOUNT_COMPRESSION_PROGRAM_ID,
                    merkle_tree,
                }
            }

            let mut accounts = mk_accounts(
                asset.ownership.owner,
                token,
                *destination,
                asset.compression.tree,
                kta,
            )
            .to_account_metas(None);
            accounts.extend_from_slice(&asset_proof.proof(Some(3))?);

            let data = UpdateCompressionDestinationV0 {
                _args: UpdateCompressionDestinationArgsV0 {
                    data_hash: asset.compression.data_hash,
                    creator_hash: asset.compression.creator_hash,
                    root: asset_proof.root.to_bytes(),
                    index: asset.compression.leaf_id()?,
                },
            }
            .data();

            let ix = Instruction {
                program_id: lazy_distributor::id(),
                accounts, // accounts.to_account_metas(None),
                data,
            };
            Ok(ix)
        }

        pub async fn update_message<
            C: AsRef<SolanaRpcClient> + AsRef<DasClient>,
            E: AsEntityKey,
        >(
            client: &C,
            token: ClaimableToken,
            entity_key: &E,
            owner: &Pubkey,
            destination: &Pubkey,
            opts: &TransactionOpts,
        ) -> Result<(message::VersionedMessage, u64), Error> {
            let kta = kta::for_entity_key(entity_key).await?;
            let (asset, asset_proof) = asset::for_kta_with_proof(client, &kta).await?;
            let ix = update_instruction(token, &kta, &asset, &asset_proof, destination).await?;
            let ixs = &[
                priority_fee::compute_budget_instruction(200_000),
                priority_fee::compute_price_instruction_for_accounts(
                    client,
                    &ix.accounts,
                    opts.fee_range(),
                )
                .await?,
                ix,
            ];
            message::mk_message(client, ixs, &opts.lut_addresses, owner).await
        }

        pub async fn update<E: AsEntityKey, C: AsRef<SolanaRpcClient> + AsRef<DasClient>>(
            client: &C,
            token: ClaimableToken,
            entity_key: &E,
            destination: &Pubkey,
            keypair: &Keypair,
            opts: &TransactionOpts,
        ) -> Result<(VersionedTransaction, u64), Error> {
            let (msg, block_height) = update_message(
                client,
                token,
                entity_key,
                &keypair.pubkey(),
                destination,
                opts,
            )
            .await?;

            let txn = VersionedTransaction::try_new(msg, &[keypair])?;
            Ok((txn, block_height))
        }
    }
}

fn value_to_token_amount(
    token: ClaimableToken,
    value: serde_json::Value,
) -> Result<TokenAmount, Error> {
    let value = match value {
        serde_json::Value::String(s) => s
            .parse::<u64>()
            .map_err(|_| DecodeError::other(format!("invalid reward value {s}")))?,
        serde_json::Value::Number(n) => n
            .as_u64()
            .ok_or_else(|| DecodeError::other(format!("invalid reward value {n}")))?,
        _ => return Err(DecodeError::other(format!("invalid reward value {value}")).into()),
    };

    Ok(TokenAmount::from_u64(token, value))
}<|MERGE_RESOLUTION|>--- conflicted
+++ resolved
@@ -101,14 +101,8 @@
     token: ClaimableToken,
 ) -> Result<lazy_distributor::LazyDistributorV0, Error> {
     client
-<<<<<<< HEAD
-        .anchor_account::<lazy_distributor::LazyDistributorV0>(&subdao.lazy_distributor())
-        .await?
-        .ok_or_else(|| Error::account_not_found())
-=======
         .anchor_account::<lazy_distributor::LazyDistributorV0>(&token.lazy_distributor_key())
         .await
->>>>>>> 380abfef
 }
 
 pub fn lazy_distributor_circuit_breaker(
@@ -152,8 +146,7 @@
     let ld_account = lazy_distributor(client, token).await?;
     let circuit_breaker_account: circuit_breaker::AccountWindowedCircuitBreakerV0 = client
         .anchor_account(&lazy_distributor_circuit_breaker(&ld_account))
-        .await?
-        .ok_or_else(|| Error::account_not_found())?;
+        .await?;
     let threshold = match circuit_breaker_account.config {
         circuit_breaker::WindowedCircuitBreakerConfigV0 {
             threshold_type: circuit_breaker::ThresholdType::Absolute,
@@ -583,13 +576,8 @@
         token: ClaimableToken,
         kta: &helium_entity_manager::KeyToAssetV0,
     ) -> Result<Option<lazy_distributor::RecipientV0>, Error> {
-<<<<<<< HEAD
-        let recipient_key = subdao.receipient_key_from_kta(kta);
-        Ok(client.anchor_account(&recipient_key).await?)
-=======
         let recipient_key = token.recipient_key_from_kta(kta);
         Ok(client.anchor_account(&recipient_key).await.ok())
->>>>>>> 380abfef
     }
 
     pub async fn for_entity_key<C: GetAnchorAccount, E: AsEntityKey>(
